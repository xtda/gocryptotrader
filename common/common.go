--- conflicted
+++ resolved
@@ -18,12 +18,8 @@
 	"strings"
 	"time"
 
-<<<<<<< HEAD
-	uuid "github.com/satori/go.uuid"
-	log "github.com/thrasher-/gocryptotrader/logger"
-=======
+	"github.com/gofrs/uuid"
 	log "github.com/thrasher-corp/gocryptotrader/logger"
->>>>>>> 2078ba90
 )
 
 // Vars for common.go operations
