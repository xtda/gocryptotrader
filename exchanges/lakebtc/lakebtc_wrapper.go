package lakebtc

import (
	"errors"
	"fmt"
	"strconv"
	"strings"
	"sync"
	"time"

	"github.com/thrasher-corp/gocryptotrader/common"
	"github.com/thrasher-corp/gocryptotrader/config"
	"github.com/thrasher-corp/gocryptotrader/currency"
	exchange "github.com/thrasher-corp/gocryptotrader/exchanges"
	"github.com/thrasher-corp/gocryptotrader/exchanges/account"
	"github.com/thrasher-corp/gocryptotrader/exchanges/asset"
	"github.com/thrasher-corp/gocryptotrader/exchanges/kline"
	"github.com/thrasher-corp/gocryptotrader/exchanges/order"
	"github.com/thrasher-corp/gocryptotrader/exchanges/orderbook"
	"github.com/thrasher-corp/gocryptotrader/exchanges/protocol"
	"github.com/thrasher-corp/gocryptotrader/exchanges/request"
	"github.com/thrasher-corp/gocryptotrader/exchanges/ticker"
	"github.com/thrasher-corp/gocryptotrader/exchanges/trade"
	"github.com/thrasher-corp/gocryptotrader/exchanges/websocket/wshandler"
	"github.com/thrasher-corp/gocryptotrader/log"
	"github.com/thrasher-corp/gocryptotrader/portfolio/withdraw"
)

// GetDefaultConfig returns a default exchange config
func (l *LakeBTC) GetDefaultConfig() (*config.ExchangeConfig, error) {
	l.SetDefaults()
	exchCfg := new(config.ExchangeConfig)
	exchCfg.Name = l.Name
	exchCfg.HTTPTimeout = exchange.DefaultHTTPTimeout
	exchCfg.BaseCurrencies = l.BaseCurrencies

	err := l.SetupDefaults(exchCfg)
	if err != nil {
		return nil, err
	}

	if l.Features.Supports.RESTCapabilities.AutoPairUpdates {
		err = l.UpdateTradablePairs(true)
		if err != nil {
			return nil, err
		}
	}

	return exchCfg, nil
}

// SetDefaults sets LakeBTC defaults
func (l *LakeBTC) SetDefaults() {
	l.Name = "LakeBTC"
	l.Enabled = true
	l.Verbose = true
	l.API.CredentialsValidator.RequiresKey = true
	l.API.CredentialsValidator.RequiresSecret = true

	l.CurrencyPairs = currency.PairsManager{
		AssetTypes: asset.Items{
			asset.Spot,
		},

		UseGlobalFormat: true,
		RequestFormat: &currency.PairFormat{
			Uppercase: true,
		},
		ConfigFormat: &currency.PairFormat{
			Uppercase: true,
		},
	}

	l.Features = exchange.Features{
		Supports: exchange.FeaturesSupported{
			REST:      true,
			Websocket: true,
			RESTCapabilities: protocol.Features{
				TickerBatching:    true,
				TickerFetching:    true,
				TradeFetching:     true,
				OrderbookFetching: true,
				AutoPairUpdates:   true,
				AccountInfo:       true,
				GetOrder:          true,
				GetOrders:         true,
				CancelOrders:      true,
				CancelOrder:       true,
				SubmitOrder:       true,
				UserTradeHistory:  true,
				CryptoWithdrawal:  true,
				TradeFee:          true,
				CryptoDepositFee:  true,
			},
			WebsocketCapabilities: protocol.Features{
				TradeFetching:     true,
				OrderbookFetching: true,
				Subscribe:         true,
			},
			WithdrawPermissions: exchange.AutoWithdrawCrypto |
				exchange.WithdrawFiatViaWebsiteOnly,
		},
		Enabled: exchange.FeaturesEnabled{
			AutoPairUpdates: true,
		},
	}

	l.Requester = request.New(l.Name,
		common.NewHTTPClientWithTimeout(exchange.DefaultHTTPTimeout))

	l.API.Endpoints.URLDefault = lakeBTCAPIURL
	l.API.Endpoints.URL = l.API.Endpoints.URLDefault
	l.Websocket = wshandler.New()
	l.API.Endpoints.WebsocketURL = lakeBTCWSURL
	l.WebsocketResponseMaxLimit = exchange.DefaultWebsocketResponseMaxLimit
	l.WebsocketResponseCheckTimeout = exchange.DefaultWebsocketResponseCheckTimeout
	l.WebsocketOrderbookBufferLimit = exchange.DefaultWebsocketOrderbookBufferLimit
}

// Setup sets exchange configuration profile
func (l *LakeBTC) Setup(exch *config.ExchangeConfig) error {
	if !exch.Enabled {
		l.SetEnabled(false)
		return nil
	}

	err := l.SetupDefaults(exch)
	if err != nil {
		return err
	}

	err = l.Websocket.Setup(
		&wshandler.WebsocketSetup{
			Enabled:                          exch.Features.Enabled.Websocket,
			Verbose:                          exch.Verbose,
			AuthenticatedWebsocketAPISupport: exch.API.AuthenticatedWebsocketSupport,
			WebsocketTimeout:                 exch.WebsocketTrafficTimeout,
			DefaultURL:                       lakeBTCWSURL,
			ExchangeName:                     exch.Name,
			RunningURL:                       exch.API.Endpoints.WebsocketURL,
			Connector:                        l.WsConnect,
			Subscriber:                       l.Subscribe,
			Features:                         &l.Features.Supports.WebsocketCapabilities,
		})
	if err != nil {
		return err
	}

	l.Websocket.Orderbook.Setup(
		exch.WebsocketOrderbookBufferLimit,
		false,
		false,
		false,
		false,
		exch.Name)
	return nil
}

// Start starts the LakeBTC go routine
func (l *LakeBTC) Start(wg *sync.WaitGroup) {
	wg.Add(1)
	go func() {
		l.Run()
		wg.Done()
	}()
}

// Run implements the LakeBTC wrapper
func (l *LakeBTC) Run() {
	if l.Verbose {
		l.PrintEnabledPairs()
	}

	if !l.GetEnabledFeatures().AutoPairUpdates {
		return
	}

	err := l.UpdateTradablePairs(false)
	if err != nil {
		log.Errorf(log.ExchangeSys, "%s failed to update tradable pairs. Err: %s", l.Name, err)
	}
}

// FetchTradablePairs returns a list of the exchanges tradable pairs
func (l *LakeBTC) FetchTradablePairs(asset asset.Item) ([]string, error) {
	result, err := l.GetTicker()
	if err != nil {
		return nil, err
	}

	var currencies []string
	for x := range result {
		currencies = append(currencies, strings.ToUpper(x))
	}

	return currencies, nil
}

// UpdateTradablePairs updates the exchanges available pairs and stores
// them in the exchanges config
func (l *LakeBTC) UpdateTradablePairs(forceUpdate bool) error {
	pairs, err := l.FetchTradablePairs(asset.Spot)
	if err != nil {
		return err
	}

	return l.UpdatePairs(currency.NewPairsFromStrings(pairs), asset.Spot, false, forceUpdate)
}

// UpdateTicker updates and returns the ticker for a currency pair
func (l *LakeBTC) UpdateTicker(p currency.Pair, assetType asset.Item) (*ticker.Price, error) {
	ticks, err := l.GetTicker()
	if err != nil {
		return nil, err
	}

	pairs := l.GetEnabledPairs(assetType)
	for i := range pairs {
		c, ok := ticks[l.FormatExchangeCurrency(pairs[i], assetType).String()]
		if !ok {
			continue
		}

		tickerPrice := new(ticker.Price)
		tickerPrice.Pair = pairs[i]
		tickerPrice.Ask = c.Ask
		tickerPrice.Bid = c.Bid
		tickerPrice.Volume = c.Volume
		tickerPrice.High = c.High
		tickerPrice.Low = c.Low
		tickerPrice.Last = c.Last

		err = ticker.ProcessTicker(l.Name, tickerPrice, assetType)
		if err != nil {
			log.Error(log.Ticker, err)
		}
	}
	return ticker.GetTicker(l.Name, p, assetType)
}

// FetchTicker returns the ticker for a currency pair
func (l *LakeBTC) FetchTicker(p currency.Pair, assetType asset.Item) (*ticker.Price, error) {
	tickerNew, err := ticker.GetTicker(l.Name, p, assetType)
	if err != nil {
		return l.UpdateTicker(p, assetType)
	}
	return tickerNew, nil
}

// FetchOrderbook returns orderbook base on the currency pair
func (l *LakeBTC) FetchOrderbook(p currency.Pair, assetType asset.Item) (*orderbook.Base, error) {
	ob, err := orderbook.Get(l.Name, p, assetType)
	if err != nil {
		return l.UpdateOrderbook(p, assetType)
	}
	return ob, nil
}

// UpdateOrderbook updates and returns the orderbook for a currency pair
func (l *LakeBTC) UpdateOrderbook(p currency.Pair, assetType asset.Item) (*orderbook.Base, error) {
	orderBook := new(orderbook.Base)
	orderbookNew, err := l.GetOrderBook(p.String())
	if err != nil {
		return orderBook, err
	}

	for x := range orderbookNew.Bids {
		orderBook.Bids = append(orderBook.Bids, orderbook.Item{Amount: orderbookNew.Bids[x].Amount, Price: orderbookNew.Bids[x].Price})
	}

	for x := range orderbookNew.Asks {
		orderBook.Asks = append(orderBook.Asks, orderbook.Item{Amount: orderbookNew.Asks[x].Amount, Price: orderbookNew.Asks[x].Price})
	}

	orderBook.Pair = p
	orderBook.ExchangeName = l.Name
	orderBook.AssetType = assetType

	err = orderBook.Process()
	if err != nil {
		return orderBook, err
	}

	return orderbook.Get(l.Name, p, assetType)
}

// UpdateAccountInfo retrieves balances for all enabled currencies for the
// LakeBTC exchange
func (l *LakeBTC) UpdateAccountInfo() (account.Holdings, error) {
	var response account.Holdings
	response.Exchange = l.Name
	accountInfo, err := l.GetAccountInformation()
	if err != nil {
		return response, err
	}

	var currencies []account.Balance
	for x, y := range accountInfo.Balance {
		for z, w := range accountInfo.Locked {
			if z != x {
				continue
			}
			var exchangeCurrency account.Balance
			exchangeCurrency.CurrencyName = currency.NewCode(x)
			exchangeCurrency.TotalValue, _ = strconv.ParseFloat(y, 64)
			exchangeCurrency.Hold, _ = strconv.ParseFloat(w, 64)
			currencies = append(currencies, exchangeCurrency)
		}
	}

	response.Accounts = append(response.Accounts, account.SubAccount{
		Currencies: currencies,
	})

	err = account.Process(&response)
	if err != nil {
		return account.Holdings{}, err
	}

	return response, nil
}

// FetchAccountInfo retrieves balances for all enabled currencies
func (l *LakeBTC) FetchAccountInfo() (account.Holdings, error) {
	acc, err := account.GetHoldings(l.Name)
	if err != nil {
		return l.UpdateAccountInfo()
	}

	return acc, nil
}

// GetFundingHistory returns funding history, deposits and
// withdrawals
func (l *LakeBTC) GetFundingHistory() ([]exchange.FundHistory, error) {
	return nil, common.ErrFunctionNotSupported
}

// GetExchangeHistory returns historic trade data since exchange opening.
<<<<<<< HEAD
func (l *LakeBTC) GetExchangeHistory(req *trade.HistoryRequest) ([]trade.History, error) {
=======
func (l *LakeBTC) GetExchangeHistory(*trade.HistoryRequest) ([]trade.History, error) {
>>>>>>> fe17b184
	return nil, common.ErrNotYetImplemented
}

// SubmitOrder submits a new order
func (l *LakeBTC) SubmitOrder(s *order.Submit) (order.SubmitResponse, error) {
	var submitOrderResponse order.SubmitResponse
	if err := s.Validate(); err != nil {
		return submitOrderResponse, err
	}

	isBuyOrder := s.Side == order.Buy
	response, err := l.Trade(isBuyOrder, s.Amount, s.Price,
		s.Pair.Lower().String())
	if err != nil {
		return submitOrderResponse, err
	}
	if response.ID > 0 {
		submitOrderResponse.OrderID = strconv.FormatInt(response.ID, 10)
	}

	submitOrderResponse.IsOrderPlaced = true
	if s.Type == order.Market {
		submitOrderResponse.FullyMatched = true
	}
	return submitOrderResponse, nil
}

// ModifyOrder will allow of changing orderbook placement and limit to
// market conversion
func (l *LakeBTC) ModifyOrder(action *order.Modify) (string, error) {
	return "", common.ErrFunctionNotSupported
}

// CancelOrder cancels an order by its corresponding ID number
func (l *LakeBTC) CancelOrder(order *order.Cancel) error {
	orderIDInt, err := strconv.ParseInt(order.ID, 10, 64)

	if err != nil {
		return err
	}

	return l.CancelExistingOrder(orderIDInt)
}

// CancelAllOrders cancels all orders associated with a currency pair
func (l *LakeBTC) CancelAllOrders(_ *order.Cancel) (order.CancelAllResponse, error) {
	var cancelAllOrdersResponse order.CancelAllResponse
	openOrders, err := l.GetOpenOrders()
	if err != nil {
		return cancelAllOrdersResponse, err
	}

	var ordersToCancel []string
	for i := range openOrders {
		ordersToCancel = append(ordersToCancel, strconv.FormatInt(openOrders[i].ID, 10))
	}

	return cancelAllOrdersResponse, l.CancelExistingOrders(ordersToCancel)
}

// GetOrderInfo returns information on a current open order
func (l *LakeBTC) GetOrderInfo(orderID string) (order.Detail, error) {
	var orderDetail order.Detail
	return orderDetail, common.ErrNotYetImplemented
}

// GetDepositAddress returns a deposit address for a specified currency
func (l *LakeBTC) GetDepositAddress(cryptocurrency currency.Code, _ string) (string, error) {
	if !strings.EqualFold(cryptocurrency.String(), currency.BTC.String()) {
		return "", fmt.Errorf("unsupported currency %s deposit address can only be BTC, manual deposit is required for other currencies",
			cryptocurrency.String())
	}

	info, err := l.GetAccountInformation()
	if err != nil {
		return "", err
	}

	return info.Profile.BTCDepositAddress, nil
}

// WithdrawCryptocurrencyFunds returns a withdrawal ID when a withdrawal is
// submitted
func (l *LakeBTC) WithdrawCryptocurrencyFunds(withdrawRequest *withdraw.Request) (*withdraw.ExchangeResponse, error) {
	if withdrawRequest.Currency != currency.BTC {
		return nil, errors.New("only BTC supported for withdrawals")
	}

	resp, err := l.CreateWithdraw(withdrawRequest.Amount, withdrawRequest.Description)
	if err != nil {
		return nil, err
	}

	return &withdraw.ExchangeResponse{
		ID: strconv.FormatInt(resp.ID, 10),
	}, nil
}

// WithdrawFiatFunds returns a withdrawal ID when a
// withdrawal is submitted
func (l *LakeBTC) WithdrawFiatFunds(withdrawRequest *withdraw.Request) (*withdraw.ExchangeResponse, error) {
	return nil, common.ErrFunctionNotSupported
}

// WithdrawFiatFundsToInternationalBank returns a withdrawal ID when a
// withdrawal is submitted
func (l *LakeBTC) WithdrawFiatFundsToInternationalBank(withdrawRequest *withdraw.Request) (*withdraw.ExchangeResponse, error) {
	return nil, common.ErrFunctionNotSupported
}

// GetWebsocket returns a pointer to the exchange websocket
func (l *LakeBTC) GetWebsocket() (*wshandler.Websocket, error) {
	return l.Websocket, nil
}

// GetFeeByType returns an estimate of fee based on type of transaction
func (l *LakeBTC) GetFeeByType(feeBuilder *exchange.FeeBuilder) (float64, error) {
	if !l.AllowAuthenticatedRequest() && // Todo check connection status
		feeBuilder.FeeType == exchange.CryptocurrencyTradeFee {
		feeBuilder.FeeType = exchange.OfflineTradeFee
	}
	return l.GetFee(feeBuilder)
}

// GetActiveOrders retrieves any orders that are active/open
func (l *LakeBTC) GetActiveOrders(req *order.GetOrdersRequest) ([]order.Detail, error) {
	resp, err := l.GetOpenOrders()
	if err != nil {
		return nil, err
	}

	var orders []order.Detail
	for i := range resp {
		symbol := currency.NewPairDelimiter(resp[i].Symbol,
			l.GetPairFormat(asset.Spot, false).Delimiter)
		orderDate := time.Unix(resp[i].At, 0)
		side := order.Side(strings.ToUpper(resp[i].Type))

		orders = append(orders, order.Detail{
			Amount:   resp[i].Amount,
			ID:       strconv.FormatInt(resp[i].ID, 10),
			Price:    resp[i].Price,
			Side:     side,
			Date:     orderDate,
			Pair:     symbol,
			Exchange: l.Name,
		})
	}

	order.FilterOrdersByTickRange(&orders, req.StartTicks, req.EndTicks)
	order.FilterOrdersBySide(&orders, req.Side)
	order.FilterOrdersByCurrencies(&orders, req.Pairs)

	return orders, nil
}

// GetOrderHistory retrieves account order information
// Can Limit response to specific order status
func (l *LakeBTC) GetOrderHistory(req *order.GetOrdersRequest) ([]order.Detail, error) {
	resp, err := l.GetOrders([]int64{})
	if err != nil {
		return nil, err
	}

	var orders []order.Detail
	for i := range resp {
		if resp[i].State == "active" {
			continue
		}

		symbol := currency.NewPairDelimiter(resp[i].Symbol,
			l.GetPairFormat(asset.Spot, false).Delimiter)
		orderDate := time.Unix(resp[i].At, 0)
		side := order.Side(strings.ToUpper(resp[i].Type))

		orders = append(orders, order.Detail{
			Amount:   resp[i].Amount,
			ID:       strconv.FormatInt(resp[i].ID, 10),
			Price:    resp[i].Price,
			Side:     side,
			Date:     orderDate,
			Pair:     symbol,
			Exchange: l.Name,
		})
	}

	order.FilterOrdersByTickRange(&orders, req.StartTicks, req.EndTicks)
	order.FilterOrdersBySide(&orders, req.Side)
	order.FilterOrdersByCurrencies(&orders, req.Pairs)

	return orders, nil
}

// SubscribeToWebsocketChannels appends to ChannelsToSubscribe
// which lets websocket.manageSubscriptions handle subscribing
func (l *LakeBTC) SubscribeToWebsocketChannels(channels []wshandler.WebsocketChannelSubscription) error {
	return common.ErrFunctionNotSupported
}

// UnsubscribeToWebsocketChannels removes from ChannelsToSubscribe
// which lets websocket.manageSubscriptions handle unsubscribing
func (l *LakeBTC) UnsubscribeToWebsocketChannels(channels []wshandler.WebsocketChannelSubscription) error {
	return common.ErrFunctionNotSupported
}

// GetSubscriptions returns a copied list of subscriptions
func (l *LakeBTC) GetSubscriptions() ([]wshandler.WebsocketChannelSubscription, error) {
	return nil, common.ErrFunctionNotSupported
}

// AuthenticateWebsocket sends an authentication message to the websocket
func (l *LakeBTC) AuthenticateWebsocket() error {
	return common.ErrFunctionNotSupported
}

// ValidateCredentials validates current credentials used for wrapper
// functionality
func (l *LakeBTC) ValidateCredentials() error {
	_, err := l.UpdateAccountInfo()
	return l.CheckTransientError(err)
}

// GetHistoricCandles returns candles between a time period for a set time interval
func (l *LakeBTC) GetHistoricCandles(pair currency.Pair, a asset.Item, start, end time.Time, interval kline.Interval) (kline.Item, error) {
	return kline.Item{}, common.ErrFunctionNotSupported
}

// GetHistoricCandlesExtended returns candles between a time period for a set time interval
func (l *LakeBTC) GetHistoricCandlesExtended(pair currency.Pair, a asset.Item, start, end time.Time, interval kline.Interval) (kline.Item, error) {
	return kline.Item{}, common.ErrFunctionNotSupported
}<|MERGE_RESOLUTION|>--- conflicted
+++ resolved
@@ -337,11 +337,7 @@
 }
 
 // GetExchangeHistory returns historic trade data since exchange opening.
-<<<<<<< HEAD
-func (l *LakeBTC) GetExchangeHistory(req *trade.HistoryRequest) ([]trade.History, error) {
-=======
 func (l *LakeBTC) GetExchangeHistory(*trade.HistoryRequest) ([]trade.History, error) {
->>>>>>> fe17b184
 	return nil, common.ErrNotYetImplemented
 }
 
