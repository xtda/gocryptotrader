package lakebtc

import (
	"errors"
	"fmt"
	"net/http"
	"strconv"
	"strings"

	"github.com/thrasher-corp/gocryptotrader/common"
	"github.com/thrasher-corp/gocryptotrader/common/crypto"
	"github.com/thrasher-corp/gocryptotrader/currency"
	exchange "github.com/thrasher-corp/gocryptotrader/exchanges"
<<<<<<< HEAD
=======
	"github.com/thrasher-corp/gocryptotrader/exchanges/request"
	"github.com/thrasher-corp/gocryptotrader/exchanges/ticker"
	"github.com/thrasher-corp/gocryptotrader/exchanges/websocket/wshandler"
>>>>>>> 4f982dcd
	log "github.com/thrasher-corp/gocryptotrader/logger"
)

const (
	lakeBTCAPIURL              = "https://api.lakebtc.com/api_v2"
	lakeBTCAPIVersion          = "2"
	lakeBTCTicker              = "ticker"
	lakeBTCOrderbook           = "bcorderbook"
	lakeBTCTrades              = "bctrades"
	lakeBTCGetAccountInfo      = "getAccountInfo"
	lakeBTCBuyOrder            = "buyOrder"
	lakeBTCSellOrder           = "sellOrder"
	lakeBTCOpenOrders          = "openOrders"
	lakeBTCGetOrders           = "getOrders"
	lakeBTCCancelOrder         = "cancelOrders"
	lakeBTCGetTrades           = "getTrades"
	lakeBTCGetExternalAccounts = "getExternalAccounts"
	lakeBTCCreateWithdraw      = "createWithdraw"

	lakeBTCAuthRate = 0
	lakeBTCUnauth   = 0
)

// LakeBTC is the overarching type across the LakeBTC package
type LakeBTC struct {
	exchange.Base
	WebsocketConn
}

<<<<<<< HEAD
=======
// SetDefaults sets LakeBTC defaults
func (l *LakeBTC) SetDefaults() {
	l.Name = "LakeBTC"
	l.Enabled = false
	l.TakerFee = 0.2
	l.MakerFee = 0.15
	l.Verbose = false
	l.RESTPollingDelay = 10
	l.APIWithdrawPermissions = exchange.AutoWithdrawCrypto |
		exchange.WithdrawFiatViaWebsiteOnly
	l.RequestCurrencyPairFormat.Delimiter = ""
	l.RequestCurrencyPairFormat.Uppercase = true
	l.ConfigCurrencyPairFormat.Delimiter = ""
	l.ConfigCurrencyPairFormat.Uppercase = true
	l.AssetTypes = []string{ticker.Spot}
	l.SupportsAutoPairUpdating = true
	l.SupportsRESTTickerBatching = true
	l.Requester = request.New(l.Name,
		request.NewRateLimit(time.Second, lakeBTCAuthRate),
		request.NewRateLimit(time.Second, lakeBTCUnauth),
		common.NewHTTPClientWithTimeout(exchange.DefaultHTTPTimeout))
	l.APIUrlDefault = lakeBTCAPIURL
	l.APIUrl = l.APIUrlDefault
	l.Websocket = wshandler.New()
	l.Websocket.Functionality = wshandler.WebsocketOrderbookSupported |
		wshandler.WebsocketTradeDataSupported |
		wshandler.WebsocketSubscribeSupported
	l.WebsocketOrderbookBufferLimit = exchange.DefaultWebsocketOrderbookBufferLimit
}

// Setup sets exchange configuration profile
func (l *LakeBTC) Setup(exch *config.ExchangeConfig) {
	if !exch.Enabled {
		l.SetEnabled(false)
	} else {
		l.Enabled = true
		l.AuthenticatedAPISupport = exch.AuthenticatedAPISupport
		l.SetAPIKeys(exch.APIKey, exch.APISecret, "", false)
		l.SetHTTPClientTimeout(exch.HTTPTimeout)
		l.SetHTTPClientUserAgent(exch.HTTPUserAgent)
		l.RESTPollingDelay = exch.RESTPollingDelay
		l.Verbose = exch.Verbose
		l.HTTPDebugging = exch.HTTPDebugging
		l.BaseCurrencies = exch.BaseCurrencies
		l.AvailablePairs = exch.AvailablePairs
		l.EnabledPairs = exch.EnabledPairs
		err := l.SetCurrencyPairFormat()
		if err != nil {
			log.Fatal(err)
		}
		err = l.SetAssetTypes()
		if err != nil {
			log.Fatal(err)
		}
		err = l.SetAutoPairDefaults()
		if err != nil {
			log.Fatal(err)
		}
		err = l.SetAPIURL(exch)
		if err != nil {
			log.Fatal(err)
		}
		err = l.SetClientProxyAddress(exch.ProxyAddress)
		if err != nil {
			log.Fatal(err)
		}
		err = l.Websocket.Setup(l.WsConnect,
			l.Subscribe,
			nil,
			exch.Name,
			exch.Websocket,
			exch.Verbose,
			lakeBTCWSURL,
			exch.WebsocketURL,
			exch.AuthenticatedWebsocketAPISupport)
		if err != nil {
			log.Fatal(err)
		}
		l.Websocket.Orderbook.Setup(
			exch.WebsocketOrderbookBufferLimit,
			false,
			false,
			false,
			false,
			exch.Name)
	}
}

// GetTradablePairs returns a list of available pairs from the exchange
func (l *LakeBTC) GetTradablePairs() ([]string, error) {
	result, err := l.GetTicker()
	if err != nil {
		return nil, err
	}

	var currencies []string
	for x := range result {
		currencies = append(currencies, common.StringToUpper(x))
	}

	return currencies, nil
}

>>>>>>> 4f982dcd
// GetTicker returns the current ticker from lakeBTC
func (l *LakeBTC) GetTicker() (map[string]Ticker, error) {
	response := make(map[string]TickerResponse)
	path := fmt.Sprintf("%s/%s", l.API.Endpoints.URL, lakeBTCTicker)

	if err := l.SendHTTPRequest(path, &response); err != nil {
		return nil, err
	}

	result := make(map[string]Ticker)

	for k, v := range response {
		var tick Ticker
		key := strings.ToUpper(k)
		if v.Ask != nil {
			tick.Ask, _ = strconv.ParseFloat(v.Ask.(string), 64)
		}
		if v.Bid != nil {
			tick.Bid, _ = strconv.ParseFloat(v.Bid.(string), 64)
		}
		if v.High != nil {
			tick.High, _ = strconv.ParseFloat(v.High.(string), 64)
		}
		if v.Last != nil {
			tick.Last, _ = strconv.ParseFloat(v.Last.(string), 64)
		}
		if v.Low != nil {
			tick.Low, _ = strconv.ParseFloat(v.Low.(string), 64)
		}
		if v.Volume != nil {
			tick.Volume, _ = strconv.ParseFloat(v.Volume.(string), 64)
		}
		result[key] = tick
	}
	return result, nil
}

// GetOrderBook returns the order book from LakeBTC
func (l *LakeBTC) GetOrderBook(currency string) (Orderbook, error) {
	type Response struct {
		Bids [][]string `json:"bids"`
		Asks [][]string `json:"asks"`
	}
	path := fmt.Sprintf("%s/%s?symbol=%s", l.API.Endpoints.URL, lakeBTCOrderbook, strings.ToLower(currency))
	resp := Response{}
	err := l.SendHTTPRequest(path, &resp)
	if err != nil {
		return Orderbook{}, err
	}
	orderbook := Orderbook{}

	for _, x := range resp.Bids {
		price, err := strconv.ParseFloat(x[0], 64)
		if err != nil {
			log.Error(log.ExchangeSys, err)
			continue
		}
		amount, err := strconv.ParseFloat(x[1], 64)
		if err != nil {
			log.Error(log.ExchangeSys, err)
			continue
		}
		orderbook.Bids = append(orderbook.Bids, OrderbookStructure{price, amount})
	}

	for _, x := range resp.Asks {
		price, err := strconv.ParseFloat(x[0], 64)
		if err != nil {
			log.Error(log.ExchangeSys, err)
			continue
		}
		amount, err := strconv.ParseFloat(x[1], 64)
		if err != nil {
			log.Error(log.ExchangeSys, err)
			continue
		}
		orderbook.Asks = append(orderbook.Asks, OrderbookStructure{price, amount})
	}
	return orderbook, nil
}

// GetTradeHistory returns the trade history for a given currency pair
func (l *LakeBTC) GetTradeHistory(currency string) ([]TradeHistory, error) {
	path := fmt.Sprintf("%s/%s?symbol=%s", l.API.Endpoints.URL, lakeBTCTrades, strings.ToLower(currency))
	var resp []TradeHistory
	return resp, l.SendHTTPRequest(path, &resp)
}

// GetAccountInformation returns your current account information
func (l *LakeBTC) GetAccountInformation() (AccountInfo, error) {
	resp := AccountInfo{}
	return resp, l.SendAuthenticatedHTTPRequest(lakeBTCGetAccountInfo, "", &resp)
}

// Trade executes an order on the exchange and returns trade inforamtion or an
// error
func (l *LakeBTC) Trade(isBuyOrder bool, amount, price float64, currency string) (Trade, error) {
	resp := Trade{}
	params := strconv.FormatFloat(price, 'f', -1, 64) + "," + strconv.FormatFloat(amount, 'f', -1, 64) + "," + currency

	if isBuyOrder {
		if err := l.SendAuthenticatedHTTPRequest(lakeBTCBuyOrder, params, &resp); err != nil {
			return resp, err
		}
	} else {
		if err := l.SendAuthenticatedHTTPRequest(lakeBTCSellOrder, params, &resp); err != nil {
			return resp, err
		}
	}

	if resp.Result != "order received" {
		return resp, fmt.Errorf("unexpected result: %s", resp.Result)
	}

	return resp, nil
}

// GetOpenOrders returns all open orders associated with your account
func (l *LakeBTC) GetOpenOrders() ([]OpenOrders, error) {
	var orders []OpenOrders

	return orders, l.SendAuthenticatedHTTPRequest(lakeBTCOpenOrders, "", &orders)
}

// GetOrders returns your orders
func (l *LakeBTC) GetOrders(orders []int64) ([]Orders, error) {
	var ordersStr []string
	for _, x := range orders {
		ordersStr = append(ordersStr, strconv.FormatInt(x, 10))
	}

	var resp []Orders
	return resp,
		l.SendAuthenticatedHTTPRequest(lakeBTCGetOrders, strings.Join(ordersStr, ","), &resp)
}

// CancelExistingOrder cancels an order by ID number and returns an error
func (l *LakeBTC) CancelExistingOrder(orderID int64) error {
	type Response struct {
		Result bool `json:"Result"`
	}

	resp := Response{}
	params := strconv.FormatInt(orderID, 10)
	err := l.SendAuthenticatedHTTPRequest(lakeBTCCancelOrder, params, &resp)
	if err != nil {
		return err
	}

	if !resp.Result {
		return errors.New("unable to cancel order")
	}
	return nil
}

// CancelExistingOrders cancels an order by ID number and returns an error
func (l *LakeBTC) CancelExistingOrders(orderIDs []string) error {
	type Response struct {
		Result bool `json:"Result"`
	}

	resp := Response{}
	params := strings.Join(orderIDs, ",")
	err := l.SendAuthenticatedHTTPRequest(lakeBTCCancelOrder, params, &resp)
	if err != nil {
		return err
	}

	if !resp.Result {
		return fmt.Errorf("unable to cancel order(s): %v", orderIDs)
	}
	return nil
}

// GetTrades returns trades associated with your account by timestamp
func (l *LakeBTC) GetTrades(timestamp int64) ([]AuthenticatedTradeHistory, error) {
	params := ""
	if timestamp != 0 {
		params = strconv.FormatInt(timestamp, 10)
	}

	var trades []AuthenticatedTradeHistory
	return trades, l.SendAuthenticatedHTTPRequest(lakeBTCGetTrades, params, &trades)
}

// GetExternalAccounts returns your external accounts WARNING: Only for BTC!
func (l *LakeBTC) GetExternalAccounts() ([]ExternalAccounts, error) {
	var resp []ExternalAccounts

	return resp, l.SendAuthenticatedHTTPRequest(lakeBTCGetExternalAccounts, "", &resp)
}

// CreateWithdraw allows your to withdraw to external account WARNING: Only for
// BTC!
func (l *LakeBTC) CreateWithdraw(amount float64, accountID string) (Withdraw, error) {
	resp := Withdraw{}
	params := strconv.FormatFloat(amount, 'f', -1, 64) + ",btc," + accountID

	err := l.SendAuthenticatedHTTPRequest(lakeBTCCreateWithdraw, params, &resp)
	if err != nil {
		return Withdraw{}, err
	}
	if len(resp.Error) > 0 {
		return resp, errors.New(resp.Error)
	}

	return resp, nil
}

// SendHTTPRequest sends an unauthenticated http request
func (l *LakeBTC) SendHTTPRequest(path string, result interface{}) error {
	return l.SendPayload(http.MethodGet, path, nil, nil, result, false, false, l.Verbose, l.HTTPDebugging)
}

// SendAuthenticatedHTTPRequest sends an autheticated HTTP request to a LakeBTC
func (l *LakeBTC) SendAuthenticatedHTTPRequest(method, params string, result interface{}) (err error) {
	if !l.AllowAuthenticatedRequest() {
		return fmt.Errorf(exchange.WarningAuthenticatedRequestWithoutCredentialsSet, l.Name)
	}

	n := l.Requester.GetNonce(true).String()

	req := fmt.Sprintf("tonce=%s&accesskey=%s&requestmethod=post&id=1&method=%s&params=%s", n, l.API.Credentials.Key, method, params)
	hmac := crypto.GetHMAC(crypto.HashSHA1, []byte(req), []byte(l.API.Credentials.Secret))

	if l.Verbose {
		log.Debugf(log.ExchangeSys, "Sending POST request to %s calling method %s with params %s\n", l.API.Endpoints.URL, method, req)
	}

	postData := make(map[string]interface{})
	postData["method"] = method
	postData["id"] = 1
	postData["params"] = strings.Split(params, ",")

	data, err := common.JSONEncode(postData)
	if err != nil {
		return err
	}

	headers := make(map[string]string)
	headers["Json-Rpc-Tonce"] = l.Nonce.String()
	headers["Authorization"] = "Basic " + crypto.Base64Encode([]byte(l.API.Credentials.Key+":"+crypto.HexEncodeToString(hmac)))
	headers["Content-Type"] = "application/json-rpc"

	return l.SendPayload(http.MethodPost, l.API.Endpoints.URL, headers,
		strings.NewReader(string(data)), result, true, true, l.Verbose, l.HTTPDebugging)
}

// GetFee returns an estimate of fee based on type of transaction
func (l *LakeBTC) GetFee(feeBuilder *exchange.FeeBuilder) (float64, error) {
	var fee float64
	switch feeBuilder.FeeType {
	case exchange.CryptocurrencyTradeFee:
		fee = calculateTradingFee(feeBuilder.PurchasePrice,
			feeBuilder.Amount,
			feeBuilder.IsMaker)
	case exchange.CyptocurrencyDepositFee:
		fee = getCryptocurrencyWithdrawalFee(feeBuilder.Pair.Base)
	case exchange.InternationalBankWithdrawalFee:
		// fees for withdrawals are dynamic. They cannot be calculated in
		// advance as they are manually performed via the website, it can only
		// be determined when submitting the request
	case exchange.OfflineTradeFee:
		fee = getOfflineTradeFee(feeBuilder.PurchasePrice, feeBuilder.Amount)
	}

	if fee < 0 {
		fee = 0
	}

	return fee, nil
}

// getOfflineTradeFee calculates the worst case-scenario trading fee
func getOfflineTradeFee(price, amount float64) float64 {
	return 0.002 * price * amount
}

func calculateTradingFee(purchasePrice, amount float64, isMaker bool) (fee float64) {
	if isMaker {
		// TODO: Volume based fee calculation
		fee = 0.0015
	} else {
		fee = 0.002
	}

	return fee * amount * purchasePrice
}

func getCryptocurrencyWithdrawalFee(c currency.Code) (fee float64) {
	if c == currency.BTC {
		fee = 0.001
	}
	return fee
}<|MERGE_RESOLUTION|>--- conflicted
+++ resolved
@@ -11,12 +11,6 @@
 	"github.com/thrasher-corp/gocryptotrader/common/crypto"
 	"github.com/thrasher-corp/gocryptotrader/currency"
 	exchange "github.com/thrasher-corp/gocryptotrader/exchanges"
-<<<<<<< HEAD
-=======
-	"github.com/thrasher-corp/gocryptotrader/exchanges/request"
-	"github.com/thrasher-corp/gocryptotrader/exchanges/ticker"
-	"github.com/thrasher-corp/gocryptotrader/exchanges/websocket/wshandler"
->>>>>>> 4f982dcd
 	log "github.com/thrasher-corp/gocryptotrader/logger"
 )
 
@@ -46,112 +40,6 @@
 	WebsocketConn
 }
 
-<<<<<<< HEAD
-=======
-// SetDefaults sets LakeBTC defaults
-func (l *LakeBTC) SetDefaults() {
-	l.Name = "LakeBTC"
-	l.Enabled = false
-	l.TakerFee = 0.2
-	l.MakerFee = 0.15
-	l.Verbose = false
-	l.RESTPollingDelay = 10
-	l.APIWithdrawPermissions = exchange.AutoWithdrawCrypto |
-		exchange.WithdrawFiatViaWebsiteOnly
-	l.RequestCurrencyPairFormat.Delimiter = ""
-	l.RequestCurrencyPairFormat.Uppercase = true
-	l.ConfigCurrencyPairFormat.Delimiter = ""
-	l.ConfigCurrencyPairFormat.Uppercase = true
-	l.AssetTypes = []string{ticker.Spot}
-	l.SupportsAutoPairUpdating = true
-	l.SupportsRESTTickerBatching = true
-	l.Requester = request.New(l.Name,
-		request.NewRateLimit(time.Second, lakeBTCAuthRate),
-		request.NewRateLimit(time.Second, lakeBTCUnauth),
-		common.NewHTTPClientWithTimeout(exchange.DefaultHTTPTimeout))
-	l.APIUrlDefault = lakeBTCAPIURL
-	l.APIUrl = l.APIUrlDefault
-	l.Websocket = wshandler.New()
-	l.Websocket.Functionality = wshandler.WebsocketOrderbookSupported |
-		wshandler.WebsocketTradeDataSupported |
-		wshandler.WebsocketSubscribeSupported
-	l.WebsocketOrderbookBufferLimit = exchange.DefaultWebsocketOrderbookBufferLimit
-}
-
-// Setup sets exchange configuration profile
-func (l *LakeBTC) Setup(exch *config.ExchangeConfig) {
-	if !exch.Enabled {
-		l.SetEnabled(false)
-	} else {
-		l.Enabled = true
-		l.AuthenticatedAPISupport = exch.AuthenticatedAPISupport
-		l.SetAPIKeys(exch.APIKey, exch.APISecret, "", false)
-		l.SetHTTPClientTimeout(exch.HTTPTimeout)
-		l.SetHTTPClientUserAgent(exch.HTTPUserAgent)
-		l.RESTPollingDelay = exch.RESTPollingDelay
-		l.Verbose = exch.Verbose
-		l.HTTPDebugging = exch.HTTPDebugging
-		l.BaseCurrencies = exch.BaseCurrencies
-		l.AvailablePairs = exch.AvailablePairs
-		l.EnabledPairs = exch.EnabledPairs
-		err := l.SetCurrencyPairFormat()
-		if err != nil {
-			log.Fatal(err)
-		}
-		err = l.SetAssetTypes()
-		if err != nil {
-			log.Fatal(err)
-		}
-		err = l.SetAutoPairDefaults()
-		if err != nil {
-			log.Fatal(err)
-		}
-		err = l.SetAPIURL(exch)
-		if err != nil {
-			log.Fatal(err)
-		}
-		err = l.SetClientProxyAddress(exch.ProxyAddress)
-		if err != nil {
-			log.Fatal(err)
-		}
-		err = l.Websocket.Setup(l.WsConnect,
-			l.Subscribe,
-			nil,
-			exch.Name,
-			exch.Websocket,
-			exch.Verbose,
-			lakeBTCWSURL,
-			exch.WebsocketURL,
-			exch.AuthenticatedWebsocketAPISupport)
-		if err != nil {
-			log.Fatal(err)
-		}
-		l.Websocket.Orderbook.Setup(
-			exch.WebsocketOrderbookBufferLimit,
-			false,
-			false,
-			false,
-			false,
-			exch.Name)
-	}
-}
-
-// GetTradablePairs returns a list of available pairs from the exchange
-func (l *LakeBTC) GetTradablePairs() ([]string, error) {
-	result, err := l.GetTicker()
-	if err != nil {
-		return nil, err
-	}
-
-	var currencies []string
-	for x := range result {
-		currencies = append(currencies, common.StringToUpper(x))
-	}
-
-	return currencies, nil
-}
-
->>>>>>> 4f982dcd
 // GetTicker returns the current ticker from lakeBTC
 func (l *LakeBTC) GetTicker() (map[string]Ticker, error) {
 	response := make(map[string]TickerResponse)
