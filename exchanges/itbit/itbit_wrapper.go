package itbit

import (
	"fmt"
	"net/url"
	"strconv"
	"strings"
	"sync"
	"time"

	"github.com/thrasher-corp/gocryptotrader/common"
	"github.com/thrasher-corp/gocryptotrader/config"
	"github.com/thrasher-corp/gocryptotrader/currency"
	exchange "github.com/thrasher-corp/gocryptotrader/exchanges"
	"github.com/thrasher-corp/gocryptotrader/exchanges/account"
	"github.com/thrasher-corp/gocryptotrader/exchanges/asset"
	"github.com/thrasher-corp/gocryptotrader/exchanges/kline"
	"github.com/thrasher-corp/gocryptotrader/exchanges/order"
	"github.com/thrasher-corp/gocryptotrader/exchanges/orderbook"
	"github.com/thrasher-corp/gocryptotrader/exchanges/protocol"
	"github.com/thrasher-corp/gocryptotrader/exchanges/request"
	"github.com/thrasher-corp/gocryptotrader/exchanges/ticker"
	"github.com/thrasher-corp/gocryptotrader/exchanges/trade"
	"github.com/thrasher-corp/gocryptotrader/exchanges/websocket/wshandler"
	"github.com/thrasher-corp/gocryptotrader/log"
	"github.com/thrasher-corp/gocryptotrader/portfolio/withdraw"
)

// GetDefaultConfig returns a default exchange config
func (i *ItBit) GetDefaultConfig() (*config.ExchangeConfig, error) {
	i.SetDefaults()
	exchCfg := new(config.ExchangeConfig)
	exchCfg.Name = i.Name
	exchCfg.HTTPTimeout = exchange.DefaultHTTPTimeout
	exchCfg.BaseCurrencies = i.BaseCurrencies

	err := i.SetupDefaults(exchCfg)
	if err != nil {
		return nil, err
	}

	if i.Features.Supports.RESTCapabilities.AutoPairUpdates {
		err = i.UpdateTradablePairs(true)
		if err != nil {
			return nil, err
		}
	}

	return exchCfg, nil
}

// SetDefaults sets the defaults for the exchange
func (i *ItBit) SetDefaults() {
	i.Name = "ITBIT"
	i.Enabled = true
	i.Verbose = true
	i.API.CredentialsValidator.RequiresClientID = true
	i.API.CredentialsValidator.RequiresSecret = true

	i.CurrencyPairs = currency.PairsManager{
		AssetTypes: asset.Items{
			asset.Spot,
		},
		UseGlobalFormat: true,
		RequestFormat: &currency.PairFormat{
			Uppercase: true,
		},
		ConfigFormat: &currency.PairFormat{
			Uppercase: true,
		},
	}

	i.Features = exchange.Features{
		Supports: exchange.FeaturesSupported{
			REST:      true,
			Websocket: false,
			RESTCapabilities: protocol.Features{
				TickerFetching:    true,
				TradeFetching:     true,
				OrderbookFetching: true,
				AccountInfo:       true,
				GetOrder:          true,
				GetOrders:         true,
				CancelOrder:       true,
				SubmitOrder:       true,
				DepositHistory:    true,
				WithdrawalHistory: true,
				UserTradeHistory:  true,
				CryptoDeposit:     true,
				TradeFee:          true,
				FiatWithdrawalFee: true,
			},
			WithdrawPermissions: exchange.WithdrawCryptoViaWebsiteOnly |
				exchange.WithdrawFiatViaWebsiteOnly,
		},
		Enabled: exchange.FeaturesEnabled{
			AutoPairUpdates: false,
		},
	}

	i.Requester = request.New(i.Name,
		common.NewHTTPClientWithTimeout(exchange.DefaultHTTPTimeout))

	i.API.Endpoints.URLDefault = itbitAPIURL
	i.API.Endpoints.URL = i.API.Endpoints.URLDefault
}

// Setup sets the exchange parameters from exchange config
func (i *ItBit) Setup(exch *config.ExchangeConfig) error {
	if !exch.Enabled {
		i.SetEnabled(false)
		return nil
	}

	return i.SetupDefaults(exch)
}

// Start starts the ItBit go routine
func (i *ItBit) Start(wg *sync.WaitGroup) {
	wg.Add(1)
	go func() {
		i.Run()
		wg.Done()
	}()
}

// Run implements the ItBit wrapper
func (i *ItBit) Run() {
	if i.Verbose {
		i.PrintEnabledPairs()
	}
}

// FetchTradablePairs returns a list of the exchanges tradable pairs
func (i *ItBit) FetchTradablePairs(asset asset.Item) ([]string, error) {
	return nil, common.ErrFunctionNotSupported
}

// UpdateTradablePairs updates the exchanges available pairs and stores
// them in the exchanges config
func (i *ItBit) UpdateTradablePairs(forceUpdate bool) error {
	return common.ErrFunctionNotSupported
}

// UpdateTicker updates and returns the ticker for a currency pair
func (i *ItBit) UpdateTicker(p currency.Pair, assetType asset.Item) (*ticker.Price, error) {
	tickerPrice := new(ticker.Price)
	tick, err := i.GetTicker(i.FormatExchangeCurrency(p, assetType).String())
	if err != nil {
		return tickerPrice, err
	}
	tickerPrice = &ticker.Price{
		Last:        tick.LastPrice,
		High:        tick.High24h,
		Low:         tick.Low24h,
		Bid:         tick.Bid,
		Ask:         tick.Ask,
		Volume:      tick.Volume24h,
		Open:        tick.OpenToday,
		Pair:        p,
		LastUpdated: tick.ServertimeUTC,
	}
	err = ticker.ProcessTicker(i.Name, tickerPrice, assetType)
	if err != nil {
		return tickerPrice, err
	}

	return ticker.GetTicker(i.Name, p, assetType)
}

// FetchTicker returns the ticker for a currency pair
func (i *ItBit) FetchTicker(p currency.Pair, assetType asset.Item) (*ticker.Price, error) {
	tickerNew, err := ticker.GetTicker(i.Name, p, assetType)
	if err != nil {
		return i.UpdateTicker(p, assetType)
	}
	return tickerNew, nil
}

// FetchOrderbook returns orderbook base on the currency pair
func (i *ItBit) FetchOrderbook(p currency.Pair, assetType asset.Item) (*orderbook.Base, error) {
	ob, err := orderbook.Get(i.Name, p, assetType)
	if err != nil {
		return i.UpdateOrderbook(p, assetType)
	}
	return ob, nil
}

// UpdateOrderbook updates and returns the orderbook for a currency pair
func (i *ItBit) UpdateOrderbook(p currency.Pair, assetType asset.Item) (*orderbook.Base, error) {
	orderBook := new(orderbook.Base)
	orderbookNew, err := i.GetOrderbook(i.FormatExchangeCurrency(p, assetType).String())
	if err != nil {
		return orderBook, err
	}

	for x := range orderbookNew.Bids {
		var price, amount float64
		price, err = strconv.ParseFloat(orderbookNew.Bids[x][0], 64)
		if err != nil {
			return orderBook, err
		}
		amount, err = strconv.ParseFloat(orderbookNew.Bids[x][1], 64)
		if err != nil {
			return orderBook, err
		}
		orderBook.Bids = append(orderBook.Bids,
			orderbook.Item{
				Amount: amount,
				Price:  price,
			})
	}

	for x := range orderbookNew.Asks {
		var price, amount float64
		price, err = strconv.ParseFloat(orderbookNew.Asks[x][0], 64)
		if err != nil {
			return orderBook, err
		}
		amount, err = strconv.ParseFloat(orderbookNew.Asks[x][1], 64)
		if err != nil {
			return orderBook, err
		}
		orderBook.Asks = append(orderBook.Asks,
			orderbook.Item{
				Amount: amount,
				Price:  price,
			})
	}

	orderBook.Pair = p
	orderBook.ExchangeName = i.Name
	orderBook.AssetType = assetType

	err = orderBook.Process()
	if err != nil {
		return orderBook, err
	}

	return orderbook.Get(i.Name, p, assetType)
}

// UpdateAccountInfo retrieves balances for all enabled currencies
func (i *ItBit) UpdateAccountInfo() (account.Holdings, error) {
	var info account.Holdings
	info.Exchange = i.Name

	wallets, err := i.GetWallets(url.Values{})
	if err != nil {
		return info, err
	}

	type balance struct {
		TotalValue float64
		Hold       float64
	}

	var amounts = make(map[string]*balance)

	for x := range wallets {
		for _, cb := range wallets[x].Balances {
			if _, ok := amounts[cb.Currency]; !ok {
				amounts[cb.Currency] = &balance{}
			}

			amounts[cb.Currency].TotalValue += cb.TotalBalance
			amounts[cb.Currency].Hold += cb.TotalBalance - cb.AvailableBalance
		}
	}

	var fullBalance []account.Balance
	for key := range amounts {
		fullBalance = append(fullBalance, account.Balance{
			CurrencyName: currency.NewCode(key),
			TotalValue:   amounts[key].TotalValue,
			Hold:         amounts[key].Hold,
		})
	}

	info.Accounts = append(info.Accounts, account.SubAccount{
		Currencies: fullBalance,
	})

	err = account.Process(&info)
	if err != nil {
		return account.Holdings{}, err
	}

	return info, nil
}

// FetchAccountInfo retrieves balances for all enabled currencies
func (i *ItBit) FetchAccountInfo() (account.Holdings, error) {
	acc, err := account.GetHoldings(i.Name)
	if err != nil {
		return i.UpdateAccountInfo()
	}

	return acc, nil
}

// GetFundingHistory returns funding history, deposits and
// withdrawals
func (i *ItBit) GetFundingHistory() ([]exchange.FundHistory, error) {
	return nil, common.ErrFunctionNotSupported
}

// GetExchangeHistory returns historic trade data since exchange opening.
<<<<<<< HEAD
func (i *ItBit) GetExchangeHistory(req *trade.HistoryRequest) ([]trade.History, error) {
=======
func (i *ItBit) GetExchangeHistory(*trade.HistoryRequest) ([]trade.History, error) {
>>>>>>> fe17b184
	return nil, common.ErrNotYetImplemented
}

// SubmitOrder submits a new order
func (i *ItBit) SubmitOrder(s *order.Submit) (order.SubmitResponse, error) {
	var submitOrderResponse order.SubmitResponse
	if err := s.Validate(); err != nil {
		return submitOrderResponse, err
	}

	var wallet string
	wallets, err := i.GetWallets(url.Values{})
	if err != nil {
		return submitOrderResponse, err
	}

	// Determine what wallet ID to use if there is any actual available currency to make the trade!
	for i := range wallets {
		for j := range wallets[i].Balances {
			if wallets[i].Balances[j].Currency == s.Pair.Base.String() &&
				wallets[i].Balances[j].AvailableBalance >= s.Amount {
				wallet = wallets[i].ID
			}
		}
	}

	if wallet == "" {
		return submitOrderResponse,
			fmt.Errorf("no wallet found with currency: %s with amount >= %v",
				s.Pair.Base,
				s.Amount)
	}

	response, err := i.PlaceOrder(wallet,
		s.Side.String(),
		s.Type.String(),
		s.Pair.Base.String(),
		s.Amount,
		s.Price,
		s.Pair.String(),
		"")
	if err != nil {
		return submitOrderResponse, err
	}
	if response.ID != "" {
		submitOrderResponse.OrderID = response.ID
	}

	if response.AmountFilled == s.Amount {
		submitOrderResponse.FullyMatched = true
	}
	submitOrderResponse.IsOrderPlaced = true
	return submitOrderResponse, nil
}

// ModifyOrder will allow of changing orderbook placement and limit to
// market conversion
func (i *ItBit) ModifyOrder(action *order.Modify) (string, error) {
	return "", common.ErrFunctionNotSupported
}

// CancelOrder cancels an order by its corresponding ID number
func (i *ItBit) CancelOrder(order *order.Cancel) error {
	return i.CancelExistingOrder(order.WalletAddress, order.ID)
}

// CancelAllOrders cancels all orders associated with a currency pair
func (i *ItBit) CancelAllOrders(orderCancellation *order.Cancel) (order.CancelAllResponse, error) {
	cancelAllOrdersResponse := order.CancelAllResponse{
		Status: make(map[string]string),
	}
	openOrders, err := i.GetOrders(orderCancellation.WalletAddress, "", "open", 0, 0)
	if err != nil {
		return cancelAllOrdersResponse, err
	}

	for j := range openOrders {
		err = i.CancelExistingOrder(orderCancellation.WalletAddress, openOrders[j].ID)
		if err != nil {
			cancelAllOrdersResponse.Status[openOrders[j].ID] = err.Error()
		}
	}

	return cancelAllOrdersResponse, nil
}

// GetOrderInfo returns information on a current open order
func (i *ItBit) GetOrderInfo(orderID string) (order.Detail, error) {
	var orderDetail order.Detail
	return orderDetail, common.ErrNotYetImplemented
}

// GetDepositAddress returns a deposit address for a specified currency
// NOTE: This has not been implemented due to the fact you need to generate a
// a specific wallet ID and they restrict the amount of deposit address you can
// request limiting them to 2.
func (i *ItBit) GetDepositAddress(cryptocurrency currency.Code, accountID string) (string, error) {
	return "", common.ErrNotYetImplemented
}

// WithdrawCryptocurrencyFunds returns a withdrawal ID when a withdrawal is
// submitted
func (i *ItBit) WithdrawCryptocurrencyFunds(withdrawRequest *withdraw.Request) (*withdraw.ExchangeResponse, error) {
	return nil, common.ErrFunctionNotSupported
}

// WithdrawFiatFunds returns a withdrawal ID when a
// withdrawal is submitted
func (i *ItBit) WithdrawFiatFunds(withdrawRequest *withdraw.Request) (*withdraw.ExchangeResponse, error) {
	return nil, common.ErrFunctionNotSupported
}

// WithdrawFiatFundsToInternationalBank returns a withdrawal ID when a
// withdrawal is submitted
func (i *ItBit) WithdrawFiatFundsToInternationalBank(withdrawRequest *withdraw.Request) (*withdraw.ExchangeResponse, error) {
	return nil, common.ErrFunctionNotSupported
}

// GetWebsocket returns a pointer to the exchange websocket
func (i *ItBit) GetWebsocket() (*wshandler.Websocket, error) {
	return nil, common.ErrFunctionNotSupported
}

// GetFeeByType returns an estimate of fee based on type of transaction
func (i *ItBit) GetFeeByType(feeBuilder *exchange.FeeBuilder) (float64, error) {
	if !i.AllowAuthenticatedRequest() && // Todo check connection status
		feeBuilder.FeeType == exchange.CryptocurrencyTradeFee {
		feeBuilder.FeeType = exchange.OfflineTradeFee
	}
	return i.GetFee(feeBuilder)
}

// GetActiveOrders retrieves any orders that are active/open
func (i *ItBit) GetActiveOrders(req *order.GetOrdersRequest) ([]order.Detail, error) {
	wallets, err := i.GetWallets(url.Values{})
	if err != nil {
		return nil, err
	}

	var allOrders []Order
	for x := range wallets {
		resp, err := i.GetOrders(wallets[x].ID, "", "open", 0, 0)
		if err != nil {
			return nil, err
		}
		allOrders = append(allOrders, resp...)
	}

	var orders []order.Detail
	for j := range allOrders {
		symbol := currency.NewPairDelimiter(allOrders[j].Instrument,
			i.GetPairFormat(asset.Spot, false).Delimiter)
		side := order.Side(strings.ToUpper(allOrders[j].Side))
		orderDate, err := time.Parse(time.RFC3339, allOrders[j].CreatedTime)
		if err != nil {
			log.Errorf(log.ExchangeSys,
				"Exchange %v Func %v Order %v Could not parse date to unix with value of %v",
				i.Name,
				"GetActiveOrders",
				allOrders[j].ID,
				allOrders[j].CreatedTime)
		}

		orders = append(orders, order.Detail{
			ID:              allOrders[j].ID,
			Side:            side,
			Amount:          allOrders[j].Amount,
			ExecutedAmount:  allOrders[j].AmountFilled,
			RemainingAmount: (allOrders[j].Amount - allOrders[j].AmountFilled),
			Exchange:        i.Name,
			Date:            orderDate,
			Pair:            symbol,
		})
	}

	order.FilterOrdersByTickRange(&orders, req.StartTicks, req.EndTicks)
	order.FilterOrdersBySide(&orders, req.Side)
	order.FilterOrdersByCurrencies(&orders, req.Pairs)
	return orders, nil
}

// GetOrderHistory retrieves account order information
// Can Limit response to specific order status
func (i *ItBit) GetOrderHistory(req *order.GetOrdersRequest) ([]order.Detail, error) {
	wallets, err := i.GetWallets(url.Values{})
	if err != nil {
		return nil, err
	}

	var allOrders []Order
	for x := range wallets {
		resp, err := i.GetOrders(wallets[x].ID, "", "", 0, 0)
		if err != nil {
			return nil, err
		}
		allOrders = append(allOrders, resp...)
	}

	var orders []order.Detail
	for j := range allOrders {
		if allOrders[j].Type == "open" {
			continue
		}

		symbol := currency.NewPairDelimiter(allOrders[j].Instrument,
			i.GetPairFormat(asset.Spot, false).Delimiter)
		side := order.Side(strings.ToUpper(allOrders[j].Side))
		orderDate, err := time.Parse(time.RFC3339, allOrders[j].CreatedTime)
		if err != nil {
			log.Errorf(log.ExchangeSys,
				"Exchange %v Func %v Order %v Could not parse date to unix with value of %v",
				i.Name,
				"GetActiveOrders",
				allOrders[j].ID,
				allOrders[j].CreatedTime)
		}

		orders = append(orders, order.Detail{
			ID:              allOrders[j].ID,
			Side:            side,
			Amount:          allOrders[j].Amount,
			ExecutedAmount:  allOrders[j].AmountFilled,
			RemainingAmount: (allOrders[j].Amount - allOrders[j].AmountFilled),
			Exchange:        i.Name,
			Date:            orderDate,
			Pair:            symbol,
		})
	}

	order.FilterOrdersByTickRange(&orders, req.StartTicks, req.EndTicks)
	order.FilterOrdersBySide(&orders, req.Side)
	order.FilterOrdersByCurrencies(&orders, req.Pairs)
	return orders, nil
}

// SubscribeToWebsocketChannels appends to ChannelsToSubscribe
// which lets websocket.manageSubscriptions handle subscribing
func (i *ItBit) SubscribeToWebsocketChannels(channels []wshandler.WebsocketChannelSubscription) error {
	return common.ErrFunctionNotSupported
}

// UnsubscribeToWebsocketChannels removes from ChannelsToSubscribe
// which lets websocket.manageSubscriptions handle unsubscribing
func (i *ItBit) UnsubscribeToWebsocketChannels(channels []wshandler.WebsocketChannelSubscription) error {
	return common.ErrFunctionNotSupported
}

// GetSubscriptions returns a copied list of subscriptions
func (i *ItBit) GetSubscriptions() ([]wshandler.WebsocketChannelSubscription, error) {
	return nil, common.ErrFunctionNotSupported
}

// AuthenticateWebsocket sends an authentication message to the websocket
func (i *ItBit) AuthenticateWebsocket() error {
	return common.ErrFunctionNotSupported
}

// ValidateCredentials validates current credentials used for wrapper
// functionality
func (i *ItBit) ValidateCredentials() error {
	_, err := i.UpdateAccountInfo()
	return i.CheckTransientError(err)
}

// GetHistoricCandles returns candles between a time period for a set time interval
func (i *ItBit) GetHistoricCandles(pair currency.Pair, a asset.Item, start, end time.Time, interval kline.Interval) (kline.Item, error) {
	return kline.Item{}, common.ErrFunctionNotSupported
}

// GetHistoricCandlesExtended returns candles between a time period for a set time interval
func (i *ItBit) GetHistoricCandlesExtended(pair currency.Pair, a asset.Item, start, end time.Time, interval kline.Interval) (kline.Item, error) {
	return kline.Item{}, common.ErrFunctionNotSupported
}<|MERGE_RESOLUTION|>--- conflicted
+++ resolved
@@ -306,11 +306,7 @@
 }
 
 // GetExchangeHistory returns historic trade data since exchange opening.
-<<<<<<< HEAD
-func (i *ItBit) GetExchangeHistory(req *trade.HistoryRequest) ([]trade.History, error) {
-=======
 func (i *ItBit) GetExchangeHistory(*trade.HistoryRequest) ([]trade.History, error) {
->>>>>>> fe17b184
 	return nil, common.ErrNotYetImplemented
 }
 
