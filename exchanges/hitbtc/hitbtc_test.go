--- conflicted
+++ resolved
@@ -72,11 +72,7 @@
 }
 
 func TestGetChartCandles(t *testing.T) {
-<<<<<<< HEAD
-	_, err := h.GetCandles("BTCUSD", "", "D1", time.Now().Add(-24*time.Hour).Format(time.RFC3339), time.Now().Format(time.RFC3339))
-=======
 	_, err := h.GetCandles("BTCUSD", "", "D1", time.Now().Add(-24*time.Hour), time.Now())
->>>>>>> fe17b184
 	if err != nil {
 		t.Error("Test faild - HitBTC GetChartData() error", err)
 	}
