package hitbtc

import (
	"errors"
	"fmt"
	"net/http"
	"net/url"
	"strings"
	"time"

	"github.com/gorilla/websocket"
	"github.com/thrasher-/gocryptotrader/common"
	"github.com/thrasher-/gocryptotrader/currency"
	exchange "github.com/thrasher-/gocryptotrader/exchanges"
<<<<<<< HEAD
	"github.com/thrasher-/gocryptotrader/exchanges/asset"
=======
	"github.com/thrasher-/gocryptotrader/exchanges/nonce"
>>>>>>> 3a66e998
	"github.com/thrasher-/gocryptotrader/exchanges/orderbook"
	log "github.com/thrasher-/gocryptotrader/logger"
)

const (
	hitbtcWebsocketAddress = "wss://api.hitbtc.com/api/2/ws"
	rpcVersion             = "2.0"
)

var requestID nonce.Nonce

// WsConnect starts a new connection with the websocket API
func (h *HitBTC) WsConnect() error {
	if !h.Websocket.IsEnabled() || !h.IsEnabled() {
		return errors.New(exchange.WebsocketNotEnabled)
	}

	var dialer websocket.Dialer

	if h.Websocket.GetProxyAddress() != "" {
		proxy, err := url.Parse(h.Websocket.GetProxyAddress())
		if err != nil {
			return err
		}

		dialer.Proxy = http.ProxyURL(proxy)
	}

	var err error
	h.WebsocketConn, _, err = dialer.Dial(hitbtcWebsocketAddress, http.Header{})
	if err != nil {
		return err
	}

	go h.WsHandleData()
	err = h.wsLogin()
	if err != nil {
		log.Errorf("%v - authentication failed: %v", h.Name, err)
	}

	h.GenerateDefaultSubscriptions()

	return nil
}

// WsReadData reads from the websocket connection
func (h *HitBTC) WsReadData() (exchange.WebsocketResponse, error) {
	_, resp, err := h.WebsocketConn.ReadMessage()
	if err != nil {
		return exchange.WebsocketResponse{}, err
	}

	h.Websocket.TrafficAlert <- struct{}{}
	return exchange.WebsocketResponse{Raw: resp}, nil
}

// WsHandleData handles websocket data
func (h *HitBTC) WsHandleData() {
	h.Websocket.Wg.Add(1)

	defer func() {
		h.Websocket.Wg.Done()
	}()

	for {
		select {
		case <-h.Websocket.ShutdownC:
			return

		default:
			resp, err := h.WsReadData()
			if err != nil {
				h.Websocket.DataHandler <- err
				return
			}

			var init capture
			err = common.JSONDecode(resp.Raw, &init)
			if err != nil {
				h.Websocket.DataHandler <- err
				continue
			}

			if init.Error.Message != "" || init.Error.Code != 0 {
				if init.Error.Code == 1002 {
					h.Websocket.SetCanUseAuthenticatedEndpoints(false)
				}
				h.Websocket.DataHandler <- fmt.Errorf("hitbtc.go error - Code: %d, Message: %s",
					init.Error.Code,
					init.Error.Message)
				continue
			}
			if _, ok := init.Result.(bool); ok {
				continue
			}
			if init.Method != "" {
				h.handleSubscriptionUpdates(resp, init)
			} else {
				h.handleCommandResponses(resp, init)
			}
		}
	}
}

<<<<<<< HEAD
			switch init.Method {
			case "ticker":
				var ticker WsTicker
				err := common.JSONDecode(resp.Raw, &ticker)
				if err != nil {
					h.Websocket.DataHandler <- err
					continue
				}

				ts, err := time.Parse(time.RFC3339, ticker.Params.Timestamp)
				if err != nil {
					h.Websocket.DataHandler <- err
					continue
				}

				h.Websocket.DataHandler <- exchange.TickerData{
					Exchange:  h.GetName(),
					AssetType: asset.Spot,
					Pair:      currency.NewPairFromString(ticker.Params.Symbol),
					Quantity:  ticker.Params.Volume,
					Timestamp: ts,
					OpenPrice: ticker.Params.Open,
					HighPrice: ticker.Params.High,
					LowPrice:  ticker.Params.Low,
				}

			case "snapshotOrderbook":
				var obSnapshot WsOrderbook
				err := common.JSONDecode(resp.Raw, &obSnapshot)
				if err != nil {
					h.Websocket.DataHandler <- err
					continue
				}

				err = h.WsProcessOrderbookSnapshot(obSnapshot)
				if err != nil {
					h.Websocket.DataHandler <- err
					continue
				}

			case "updateOrderbook":
				var obUpdate WsOrderbook
				err := common.JSONDecode(resp.Raw, &obUpdate)
				if err != nil {
					h.Websocket.DataHandler <- err
					continue
				}

				h.WsProcessOrderbookUpdate(obUpdate)

			case "snapshotTrades":
				var tradeSnapshot WsTrade
				err := common.JSONDecode(resp.Raw, &tradeSnapshot)
				if err != nil {
					h.Websocket.DataHandler <- err
					continue
				}
=======
func (h *HitBTC) handleSubscriptionUpdates(resp exchange.WebsocketResponse, init capture) {
	switch init.Method {
	case "ticker":
		var ticker WsTicker
		err := common.JSONDecode(resp.Raw, &ticker)
		if err != nil {
			h.Websocket.DataHandler <- err
			return
		}
		ts, err := time.Parse(time.RFC3339, ticker.Params.Timestamp)
		if err != nil {
			h.Websocket.DataHandler <- err
			return
		}
		h.Websocket.DataHandler <- exchange.TickerData{
			Exchange:  h.GetName(),
			AssetType: "SPOT",
			Pair:      currency.NewPairFromString(ticker.Params.Symbol),
			Quantity:  ticker.Params.Volume,
			Timestamp: ts,
			OpenPrice: ticker.Params.Open,
			HighPrice: ticker.Params.High,
			LowPrice:  ticker.Params.Low,
		}
	case "snapshotOrderbook":
		var obSnapshot WsOrderbook
		err := common.JSONDecode(resp.Raw, &obSnapshot)
		if err != nil {
			h.Websocket.DataHandler <- err
		}
		err = h.WsProcessOrderbookSnapshot(obSnapshot)
		if err != nil {
			h.Websocket.DataHandler <- err
		}
	case "updateOrderbook":
		var obUpdate WsOrderbook
		err := common.JSONDecode(resp.Raw, &obUpdate)
		if err != nil {
			h.Websocket.DataHandler <- err
		}
		h.WsProcessOrderbookUpdate(obUpdate)
	case "snapshotTrades":
		var tradeSnapshot WsTrade
		err := common.JSONDecode(resp.Raw, &tradeSnapshot)
		if err != nil {
			h.Websocket.DataHandler <- err
		}
	case "updateTrades":
		var tradeUpdates WsTrade
		err := common.JSONDecode(resp.Raw, &tradeUpdates)
		if err != nil {
			h.Websocket.DataHandler <- err
		}
	case "activeOrders":
		var activeOrders WsActiveOrdersResponse
		err := common.JSONDecode(resp.Raw, &activeOrders)
		if err != nil {
			h.Websocket.DataHandler <- err
		}
		h.Websocket.DataHandler <- activeOrders
	case "report":
		var reportData WsReportResponse
		err := common.JSONDecode(resp.Raw, &reportData)
		if err != nil {
			h.Websocket.DataHandler <- err
		}
		h.Websocket.DataHandler <- reportData
	}
}
>>>>>>> 3a66e998

func (h *HitBTC) handleCommandResponses(resp exchange.WebsocketResponse, init capture) {
	switch resultType := init.Result.(type) {
	case map[string]interface{}:
		switch resultType["reportType"].(string) {
		case "new":
			var response WsSubmitOrderSuccessResponse
			err := common.JSONDecode(resp.Raw, &response)
			if err != nil {
				h.Websocket.DataHandler <- err
			}
			h.Websocket.DataHandler <- response
		case "canceled":
			var response WsCancelOrderResponse
			err := common.JSONDecode(resp.Raw, &response)
			if err != nil {
				h.Websocket.DataHandler <- err
			}
			h.Websocket.DataHandler <- response
		case "replaced":
			var response WsReplaceOrderResponse
			err := common.JSONDecode(resp.Raw, &response)
			if err != nil {
				h.Websocket.DataHandler <- err
			}
			h.Websocket.DataHandler <- response
		}
	case []interface{}:
		if len(resultType) == 0 {
			h.Websocket.DataHandler <- fmt.Sprintf("No data returned. ID: %v", init.ID)
			return
		}
		data := resultType[0].(map[string]interface{})
		if _, ok := data["clientOrderId"]; ok {
			var response WsActiveOrdersResponse
			err := common.JSONDecode(resp.Raw, &response)
			if err != nil {
				h.Websocket.DataHandler <- err
			}
			h.Websocket.DataHandler <- response
		} else if _, ok := data["available"]; ok {
			var response WsGetTradingBalanceResponse
			err := common.JSONDecode(resp.Raw, &response)
			if err != nil {
				h.Websocket.DataHandler <- err
			}
			h.Websocket.DataHandler <- response
		}
	}
}

// WsProcessOrderbookSnapshot processes a full orderbook snapshot to a local cache
func (h *HitBTC) WsProcessOrderbookSnapshot(ob WsOrderbook) error {
	if len(ob.Params.Bid) == 0 || len(ob.Params.Ask) == 0 {
		return errors.New("hitbtc.go error - no orderbooks to process")
	}

	var bids []orderbook.Item
	for _, bid := range ob.Params.Bid {
		bids = append(bids, orderbook.Item{Amount: bid.Size, Price: bid.Price})
	}

	var asks []orderbook.Item
	for _, ask := range ob.Params.Ask {
		asks = append(asks, orderbook.Item{Amount: ask.Size, Price: ask.Price})
	}

	p := currency.NewPairFromString(ob.Params.Symbol)

	var newOrderBook orderbook.Base
	newOrderBook.Asks = asks
	newOrderBook.Bids = bids
	newOrderBook.AssetType = asset.Spot
	newOrderBook.LastUpdated = time.Now()
	newOrderBook.Pair = p

	err := h.Websocket.Orderbook.LoadSnapshot(&newOrderBook, h.GetName(), false)
	if err != nil {
		return err
	}

	h.Websocket.DataHandler <- exchange.WebsocketOrderbookUpdate{
		Exchange: h.GetName(),
		Asset:    asset.Spot,
		Pair:     p,
	}

	return nil
}

// WsProcessOrderbookUpdate updates a local cache
func (h *HitBTC) WsProcessOrderbookUpdate(ob WsOrderbook) error {
	if len(ob.Params.Bid) == 0 && len(ob.Params.Ask) == 0 {
		return errors.New("hitbtc_websocket.go error - no data")
	}

	var bids, asks []orderbook.Item
	for _, bid := range ob.Params.Bid {
		bids = append(bids, orderbook.Item{Price: bid.Price, Amount: bid.Size})
	}

	for _, ask := range ob.Params.Ask {
		asks = append(asks, orderbook.Item{Price: ask.Price, Amount: ask.Size})
	}

	p := currency.NewPairFromString(ob.Params.Symbol)

	err := h.Websocket.Orderbook.Update(bids, asks, p, time.Now(), h.GetName(), asset.Spot)
	if err != nil {
		return err
	}

	h.Websocket.DataHandler <- exchange.WebsocketOrderbookUpdate{
		Exchange: h.GetName(),
		Asset:    asset.Spot,
		Pair:     p,
	}
	return nil
}

// GenerateDefaultSubscriptions Adds default subscriptions to websocket to be handled by ManageSubscriptions()
func (h *HitBTC) GenerateDefaultSubscriptions() {
	var channels = []string{"subscribeTicker", "subscribeOrderbook", "subscribeTrades", "subscribeCandles"}
<<<<<<< HEAD
	subscriptions := []exchange.WebsocketChannelSubscription{}
	enabledCurrencies := h.GetEnabledPairs(asset.Spot)
=======
	var subscriptions []exchange.WebsocketChannelSubscription
	if h.Websocket.CanUseAuthenticatedEndpoints() {
		subscriptions = append(subscriptions, exchange.WebsocketChannelSubscription{
			Channel: "subscribeReports",
		})
	}
	enabledCurrencies := h.GetEnabledCurrencies()
>>>>>>> 3a66e998
	for i := range channels {
		for j := range enabledCurrencies {
			enabledCurrencies[j].Delimiter = ""
			subscriptions = append(subscriptions, exchange.WebsocketChannelSubscription{
				Channel:  channels[i],
				Currency: enabledCurrencies[j],
			})
		}
	}
	h.Websocket.SubscribeToChannels(subscriptions)
}

// Subscribe sends a websocket message to receive data from the channel
func (h *HitBTC) Subscribe(channelToSubscribe exchange.WebsocketChannelSubscription) error {
	subscribe := WsNotification{
		Method: channelToSubscribe.Channel,
	}
	if channelToSubscribe.Currency.String() != "" {
		subscribe.Params = params{
			Symbol: channelToSubscribe.Currency.String(),
		}
	}
	if strings.EqualFold(channelToSubscribe.Channel, "subscribeTrades") {
		subscribe.Params = params{
			Symbol: channelToSubscribe.Currency.String(),
			Limit:  100,
		}
	} else if strings.EqualFold(channelToSubscribe.Channel, "subscribeCandles") {
		subscribe.Params = params{
			Symbol: channelToSubscribe.Currency.String(),
			Period: "M30",
			Limit:  100,
		}
	}

	return h.wsSend(subscribe)
}

// Unsubscribe sends a websocket message to stop receiving data from the channel
func (h *HitBTC) Unsubscribe(channelToSubscribe exchange.WebsocketChannelSubscription) error {
	unsubscribeChannel := strings.Replace(channelToSubscribe.Channel, "subscribe", "unsubscribe", 1)
	subscribe := WsNotification{
		JSONRPCVersion: rpcVersion,
		Method:         unsubscribeChannel,
		Params: params{
			Symbol: channelToSubscribe.Currency.String(),
		},
	}
	if strings.EqualFold(unsubscribeChannel, "unsubscribeTrades") {
		subscribe.Params = params{
			Symbol: channelToSubscribe.Currency.String(),
			Limit:  100,
		}
	} else if strings.EqualFold(unsubscribeChannel, "unsubscribeCandles") {
		subscribe.Params = params{
			Symbol: channelToSubscribe.Currency.String(),
			Period: "M30",
			Limit:  100,
		}
	}

	return h.wsSend(subscribe)
}

// WsSend sends data to the websocket server
func (h *HitBTC) wsSend(data interface{}) error {
	h.wsRequestMtx.Lock()
	defer h.wsRequestMtx.Unlock()
	json, err := common.JSONEncode(data)
	if err != nil {
		return err
	}
	if h.Verbose {
		log.Debugf("%v sending message to websocket %v", h.Name, string(json))
	}
	return h.WebsocketConn.WriteMessage(websocket.TextMessage, json)
}

// Unsubscribe sends a websocket message to stop receiving data from the channel
func (h *HitBTC) wsLogin() error {
	if !h.GetAuthenticatedAPISupport(exchange.WebsocketAuthentication) {
		return fmt.Errorf("%v AuthenticatedWebsocketAPISupport not enabled", h.Name)
	}
	h.Websocket.SetCanUseAuthenticatedEndpoints(true)
	nonce := fmt.Sprintf("%v", time.Now().Unix())
	hmac := common.GetHMAC(common.HashSHA256, []byte(nonce), []byte(h.APISecret))
	request := WsLoginRequest{
		Method: "login",
		Params: WsLoginData{
			Algo:      "HS256",
			PKey:      h.APIKey,
			Nonce:     nonce,
			Signature: common.HexEncodeToString(hmac),
		},
	}

	err := h.wsSend(request)
	if err != nil {
		h.Websocket.SetCanUseAuthenticatedEndpoints(false)
		return err
	}
	return nil
}

// wsPlaceOrder sends a websocket message to submit an order
func (h *HitBTC) wsPlaceOrder(pair currency.Pair, side string, price, quantity float64) error {
	if !h.Websocket.CanUseAuthenticatedEndpoints() {
		return fmt.Errorf("%v not authenticated, cannot place order", h.Name)
	}
	request := WsSubmitOrderRequest{
		Method: "newOrder",
		Params: WsSubmitOrderRequestData{
			ClientOrderID: fmt.Sprintf("%v", time.Now().Unix()),
			Symbol:        pair,
			Side:          common.StringToLower(side),
			Price:         price,
			Quantity:      quantity,
		},
		ID: int64(requestID.GetInc()),
	}
	return h.wsSend(request)
}

// wsCancelOrder sends a websocket message to cancel an order
func (h *HitBTC) wsCancelOrder(clientOrderID string) error {
	if !h.Websocket.CanUseAuthenticatedEndpoints() {
		return fmt.Errorf("%v not authenticated, cannot place order", h.Name)
	}
	request := WsCancelOrderRequest{
		Method: "cancelOrder",
		Params: WsCancelOrderRequestData{
			ClientOrderID: clientOrderID,
		},
		ID: int64(requestID.GetInc()),
	}
	return h.wsSend(request)
}

// wsReplaceOrder sends a websocket message to replace an order
func (h *HitBTC) wsReplaceOrder(clientOrderID string, quantity, price float64) error {
	if !h.Websocket.CanUseAuthenticatedEndpoints() {
		return fmt.Errorf("%v not authenticated, cannot place order", h.Name)
	}
	request := WsReplaceOrderRequest{
		Method: "cancelReplaceOrder",
		Params: WsReplaceOrderRequestData{
			ClientOrderID:   clientOrderID,
			RequestClientID: fmt.Sprintf("%v", time.Now().Unix()),
			Quantity:        quantity,
			Price:           price,
		},
		ID: int64(requestID.GetInc()),
	}
	return h.wsSend(request)
}

// wsGetActiveOrders sends a websocket message to get all active orders
func (h *HitBTC) wsGetActiveOrders() error {
	if !h.Websocket.CanUseAuthenticatedEndpoints() {
		return fmt.Errorf("%v not authenticated, cannot place order", h.Name)
	}
	request := WsReplaceOrderRequest{
		Method: "getOrders",
		Params: WsReplaceOrderRequestData{},
		ID:     int64(requestID.GetInc()),
	}
	return h.wsSend(request)
}

// wsGetTradingBalance sends a websocket message to get trading balance
func (h *HitBTC) wsGetTradingBalance() error {
	if !h.Websocket.CanUseAuthenticatedEndpoints() {
		return fmt.Errorf("%v not authenticated, cannot place order", h.Name)
	}
	request := WsReplaceOrderRequest{
		Method: "getTradingBalance",
		Params: WsReplaceOrderRequestData{},
		ID:     int64(requestID.GetInc()),
	}
	return h.wsSend(request)
}<|MERGE_RESOLUTION|>--- conflicted
+++ resolved
@@ -10,13 +10,11 @@
 
 	"github.com/gorilla/websocket"
 	"github.com/thrasher-/gocryptotrader/common"
+	"github.com/thrasher-/gocryptotrader/common/crypto"
 	"github.com/thrasher-/gocryptotrader/currency"
 	exchange "github.com/thrasher-/gocryptotrader/exchanges"
-<<<<<<< HEAD
 	"github.com/thrasher-/gocryptotrader/exchanges/asset"
-=======
 	"github.com/thrasher-/gocryptotrader/exchanges/nonce"
->>>>>>> 3a66e998
 	"github.com/thrasher-/gocryptotrader/exchanges/orderbook"
 	log "github.com/thrasher-/gocryptotrader/logger"
 )
@@ -121,65 +119,6 @@
 	}
 }
 
-<<<<<<< HEAD
-			switch init.Method {
-			case "ticker":
-				var ticker WsTicker
-				err := common.JSONDecode(resp.Raw, &ticker)
-				if err != nil {
-					h.Websocket.DataHandler <- err
-					continue
-				}
-
-				ts, err := time.Parse(time.RFC3339, ticker.Params.Timestamp)
-				if err != nil {
-					h.Websocket.DataHandler <- err
-					continue
-				}
-
-				h.Websocket.DataHandler <- exchange.TickerData{
-					Exchange:  h.GetName(),
-					AssetType: asset.Spot,
-					Pair:      currency.NewPairFromString(ticker.Params.Symbol),
-					Quantity:  ticker.Params.Volume,
-					Timestamp: ts,
-					OpenPrice: ticker.Params.Open,
-					HighPrice: ticker.Params.High,
-					LowPrice:  ticker.Params.Low,
-				}
-
-			case "snapshotOrderbook":
-				var obSnapshot WsOrderbook
-				err := common.JSONDecode(resp.Raw, &obSnapshot)
-				if err != nil {
-					h.Websocket.DataHandler <- err
-					continue
-				}
-
-				err = h.WsProcessOrderbookSnapshot(obSnapshot)
-				if err != nil {
-					h.Websocket.DataHandler <- err
-					continue
-				}
-
-			case "updateOrderbook":
-				var obUpdate WsOrderbook
-				err := common.JSONDecode(resp.Raw, &obUpdate)
-				if err != nil {
-					h.Websocket.DataHandler <- err
-					continue
-				}
-
-				h.WsProcessOrderbookUpdate(obUpdate)
-
-			case "snapshotTrades":
-				var tradeSnapshot WsTrade
-				err := common.JSONDecode(resp.Raw, &tradeSnapshot)
-				if err != nil {
-					h.Websocket.DataHandler <- err
-					continue
-				}
-=======
 func (h *HitBTC) handleSubscriptionUpdates(resp exchange.WebsocketResponse, init capture) {
 	switch init.Method {
 	case "ticker":
@@ -196,7 +135,7 @@
 		}
 		h.Websocket.DataHandler <- exchange.TickerData{
 			Exchange:  h.GetName(),
-			AssetType: "SPOT",
+			AssetType: asset.Spot,
 			Pair:      currency.NewPairFromString(ticker.Params.Symbol),
 			Quantity:  ticker.Params.Volume,
 			Timestamp: ts,
@@ -249,7 +188,6 @@
 		h.Websocket.DataHandler <- reportData
 	}
 }
->>>>>>> 3a66e998
 
 func (h *HitBTC) handleCommandResponses(resp exchange.WebsocketResponse, init capture) {
 	switch resultType := init.Result.(type) {
@@ -373,18 +311,13 @@
 // GenerateDefaultSubscriptions Adds default subscriptions to websocket to be handled by ManageSubscriptions()
 func (h *HitBTC) GenerateDefaultSubscriptions() {
 	var channels = []string{"subscribeTicker", "subscribeOrderbook", "subscribeTrades", "subscribeCandles"}
-<<<<<<< HEAD
-	subscriptions := []exchange.WebsocketChannelSubscription{}
-	enabledCurrencies := h.GetEnabledPairs(asset.Spot)
-=======
 	var subscriptions []exchange.WebsocketChannelSubscription
 	if h.Websocket.CanUseAuthenticatedEndpoints() {
 		subscriptions = append(subscriptions, exchange.WebsocketChannelSubscription{
 			Channel: "subscribeReports",
 		})
 	}
-	enabledCurrencies := h.GetEnabledCurrencies()
->>>>>>> 3a66e998
+	enabledCurrencies := h.GetEnabledPairs(asset.Spot)
 	for i := range channels {
 		for j := range enabledCurrencies {
 			enabledCurrencies[j].Delimiter = ""
@@ -470,14 +403,14 @@
 	}
 	h.Websocket.SetCanUseAuthenticatedEndpoints(true)
 	nonce := fmt.Sprintf("%v", time.Now().Unix())
-	hmac := common.GetHMAC(common.HashSHA256, []byte(nonce), []byte(h.APISecret))
+	hmac := crypto.GetHMAC(crypto.HashSHA256, []byte(nonce), []byte(h.API.Credentials.Secret))
 	request := WsLoginRequest{
 		Method: "login",
 		Params: WsLoginData{
 			Algo:      "HS256",
-			PKey:      h.APIKey,
+			PKey:      h.API.Credentials.Key,
 			Nonce:     nonce,
-			Signature: common.HexEncodeToString(hmac),
+			Signature: crypto.HexEncodeToString(hmac),
 		},
 	}
 
@@ -499,7 +432,7 @@
 		Params: WsSubmitOrderRequestData{
 			ClientOrderID: fmt.Sprintf("%v", time.Now().Unix()),
 			Symbol:        pair,
-			Side:          common.StringToLower(side),
+			Side:          strings.ToLower(side),
 			Price:         price,
 			Quantity:      quantity,
 		},
