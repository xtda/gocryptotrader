// Package gemini exchange documentation can be found at
// https://docs.sandbox.gemini.com
package gemini

import (
	"errors"
	"fmt"
	"net/http"
	"net/url"
	"time"

	"github.com/gorilla/websocket"
	"github.com/thrasher-/gocryptotrader/common"
	"github.com/thrasher-/gocryptotrader/currency"
	exchange "github.com/thrasher-/gocryptotrader/exchanges"
	"github.com/thrasher-/gocryptotrader/exchanges/asset"
	"github.com/thrasher-/gocryptotrader/exchanges/orderbook"
	log "github.com/thrasher-/gocryptotrader/logger"
)

const (
	geminiWebsocketEndpoint        = "wss://api.gemini.com/v1/"
	geminiWebsocketSandboxEndpoint = "wss://api.sandbox.gemini.com/v1/"
	geminiWsEvent                  = "event"
	geminiWsMarketData             = "marketdata"
	geminiWsOrderEvents            = "order/events"
)

// Instantiates a communications channel between websocket connections
var comms = make(chan ReadData, 1)

// WsConnect initiates a websocket connection
func (g *Gemini) WsConnect() error {
	if !g.Websocket.IsEnabled() || !g.IsEnabled() {
		return errors.New(exchange.WebsocketNotEnabled)
	}

	var dialer websocket.Dialer
	if g.Websocket.GetProxyAddress() != "" {
		proxy, err := url.Parse(g.Websocket.GetProxyAddress())
		if err != nil {
			return err
		}
		dialer.Proxy = http.ProxyURL(proxy)
	}

	go g.WsHandleData()
	err := g.WsSecureSubscribe(&dialer, geminiWsOrderEvents)
	if err != nil {
		log.Errorf("%v - authentication failed: %v", g.Name, err)
	}
	return g.WsSubscribe(&dialer)
}

// WsSubscribe subscribes to the full websocket suite on gemini exchange
func (g *Gemini) WsSubscribe(dialer *websocket.Dialer) error {
	enabledCurrencies := g.GetEnabledPairs(asset.Spot)
	for i, c := range enabledCurrencies {
		val := url.Values{}
		val.Set("heartbeat", "true")
		endpoint := fmt.Sprintf("%s%s/%s?%s",
			g.WebsocketURL,
			geminiWsMarketData,
			c.String(),
			val.Encode())
		conn, conStatus, err := dialer.Dial(endpoint, http.Header{})
		if err != nil {
			return fmt.Errorf("%v %v %v Error: %v", endpoint, conStatus, conStatus.StatusCode, err)
		}
		go g.WsReadData(conn, c)
		if len(enabledCurrencies)-1 == i {
			return nil
		}
	}
	return nil
}

// WsSecureSubscribe will connect to Gemini's secure endpoint
func (g *Gemini) WsSecureSubscribe(dialer *websocket.Dialer, url string) error {
	if !g.GetAuthenticatedAPISupport(exchange.WebsocketAuthentication) {
		return fmt.Errorf("%v AuthenticatedWebsocketAPISupport not enabled", g.Name)
	}
	payload := WsRequestPayload{
		Request: fmt.Sprintf("/v1/%v", url),
		Nonce:   time.Now().UnixNano(),
	}
	PayloadJSON, err := common.JSONEncode(payload)
	if err != nil {
		return fmt.Errorf("%v sendAuthenticatedHTTPRequest: Unable to JSON request", g.Name)
	}

	endpoint := fmt.Sprintf("%v%v", g.WebsocketURL, url)
	PayloadBase64 := common.Base64Encode(PayloadJSON)
	hmac := common.GetHMAC(common.HashSHA512_384, []byte(PayloadBase64), []byte(g.APISecret))
	headers := http.Header{}
	headers.Add("Content-Length", "0")
	headers.Add("Content-Type", "text/plain")
	headers.Add("X-GEMINI-PAYLOAD", PayloadBase64)
	headers.Add("X-GEMINI-APIKEY", g.APIKey)
	headers.Add("X-GEMINI-SIGNATURE", common.HexEncodeToString(hmac))
	headers.Add("Cache-Control", "no-cache")

	conn, conStatus, err := dialer.Dial(endpoint, headers)
	if err != nil {
		return fmt.Errorf("%v %v %v Error: %v", endpoint, conStatus, conStatus.StatusCode, err)
	}
	go g.WsReadData(conn, currency.Pair{})
	return nil
}

// WsReadData reads from the websocket connection and returns the websocket
// response
func (g *Gemini) WsReadData(ws *websocket.Conn, c currency.Pair) {
	g.Websocket.Wg.Add(1)
	defer g.Websocket.Wg.Done()
	for {
		select {
		case <-g.Websocket.ShutdownC:
			return
		default:
			_, resp, err := ws.ReadMessage()
			if err != nil {
				g.Websocket.DataHandler <- err
				return
			}
			g.Websocket.TrafficAlert <- struct{}{}
			comms <- ReadData{Raw: resp, Currency: c}
		}
	}
}

// WsHandleData handles all the websocket data coming from the websocket
// connection
func (g *Gemini) WsHandleData() {
	g.Websocket.Wg.Add(1)
	defer g.Websocket.Wg.Done()
	for {
		select {
		case <-g.Websocket.ShutdownC:
			return
		case resp := <-comms:
			// Gemini likes to send empty arrays
			if string(resp.Raw) == "[]" {
				continue
			}
			var result map[string]interface{}
			err := common.JSONDecode(resp.Raw, &result)
			if err != nil {
				g.Websocket.DataHandler <- fmt.Errorf("%v Error: %v, Raw: %v", g.Name, err, string(resp.Raw))
				continue
			}
			switch result["type"] {
			case "subscription_ack":
				var result WsSubscriptionAcknowledgementResponse
				err := common.JSONDecode(resp.Raw, &result)
				if err != nil {
					g.Websocket.DataHandler <- err
					continue
				}
				g.Websocket.DataHandler <- result
			case "initial":
				var result WsSubscriptionAcknowledgementResponse
				err := common.JSONDecode(resp.Raw, &result)
				if err != nil {
					g.Websocket.DataHandler <- err
					continue
				}
				g.Websocket.DataHandler <- result
			case "accepted":
				var result WsActiveOrdersResponse
				err := common.JSONDecode(resp.Raw, &result)
				if err != nil {
					g.Websocket.DataHandler <- err
					continue
				}
				g.Websocket.DataHandler <- result
			case "booked":
				var result WsOrderBookedResponse
				err := common.JSONDecode(resp.Raw, &result)
				if err != nil {
					g.Websocket.DataHandler <- err
					continue
				}
				g.Websocket.DataHandler <- result
			case "fill":
				var result WsOrderFilledResponse
				err := common.JSONDecode(resp.Raw, &result)
				if err != nil {
					g.Websocket.DataHandler <- err
					continue
				}
				g.Websocket.DataHandler <- result
			case "cancelled":
				var result WsOrderCancelledResponse
				err := common.JSONDecode(resp.Raw, &result)
				if err != nil {
					g.Websocket.DataHandler <- err
					continue
				}
				g.Websocket.DataHandler <- result
			case "closed":
				var result WsOrderClosedResponse
				err := common.JSONDecode(resp.Raw, &result)
				if err != nil {
					g.Websocket.DataHandler <- err
					continue
				}
				g.Websocket.DataHandler <- result
			case "heartbeat":
				var result WsHeartbeatResponse
				err := common.JSONDecode(resp.Raw, &result)
				if err != nil {
					g.Websocket.DataHandler <- err
					continue
				}
				g.Websocket.DataHandler <- result
			case "update":
				if resp.Currency.IsEmpty() {
					g.Websocket.DataHandler <- fmt.Errorf("%v - unhandled data %s",
						g.Name, resp.Raw)
					continue
				}
				var marketUpdate WsMarketUpdateResponse
				err := common.JSONDecode(resp.Raw, &marketUpdate)
				if err != nil {
					g.Websocket.DataHandler <- err
					continue
				}
				g.wsProcessUpdate(marketUpdate, resp.Currency)
			default:
				g.Websocket.DataHandler <- fmt.Errorf("%v - unhandled data %s",
					g.Name, resp.Raw)
			}
		}
	}
}

<<<<<<< HEAD
				switch result.Type {
				case "update":
					if result.Timestamp == 0 && result.TimestampMS == 0 {
						var bids, asks []orderbook.Item
						for _, event := range result.Events {
							if event.Reason != "initial" {
								g.Websocket.DataHandler <- errors.New("gemini_websocket.go orderbook should be snapshot only")
								continue
							}

							if event.Side == "ask" {
								asks = append(asks, orderbook.Item{
									Amount: event.Remaining,
									Price:  event.Price,
								})
							} else {
								bids = append(bids, orderbook.Item{
									Amount: event.Remaining,
									Price:  event.Price,
								})
							}
						}

						var newOrderBook orderbook.Base
						newOrderBook.Asks = asks
						newOrderBook.Bids = bids
						newOrderBook.AssetType = asset.Spot
						newOrderBook.LastUpdated = time.Now()
						newOrderBook.Pair = resp.Currency

						err := g.Websocket.Orderbook.LoadSnapshot(&newOrderBook,
							g.GetName(),
							false)
						if err != nil {
							g.Websocket.DataHandler <- err
							break
						}

						g.Websocket.DataHandler <- exchange.WebsocketOrderbookUpdate{Pair: resp.Currency,
							Asset:    asset.Spot,
							Exchange: g.GetName()}

					} else {
						for _, event := range result.Events {
							if event.Type == "trade" {
								g.Websocket.DataHandler <- exchange.TradeData{
									Timestamp:    time.Now(),
									CurrencyPair: resp.Currency,
									AssetType:    asset.Spot,
									Exchange:     g.GetName(),
									EventTime:    result.Timestamp,
									Price:        event.Price,
									Amount:       event.Amount,
									Side:         event.MakerSide,
								}

							} else {
								var i orderbook.Item
								i.Amount = event.Remaining
								i.Price = event.Price
								if event.Side == "ask" {
									err := g.Websocket.Orderbook.Update(nil,
										[]orderbook.Item{i},
										resp.Currency,
										time.Now(),
										g.GetName(),
										asset.Spot)
									if err != nil {
										g.Websocket.DataHandler <- err
									}
								} else {
									err := g.Websocket.Orderbook.Update([]orderbook.Item{i},
										nil,
										resp.Currency,
										time.Now(),
										g.GetName(),
										asset.Spot)
									if err != nil {
										g.Websocket.DataHandler <- err
									}
								}
							}
						}

						g.Websocket.DataHandler <- exchange.WebsocketOrderbookUpdate{Pair: resp.Currency,
							Asset:    asset.Spot,
							Exchange: g.GetName()}
					}
=======
// wsProcessUpdate handles order book data
func (g *Gemini) wsProcessUpdate(result WsMarketUpdateResponse, pair currency.Pair) {
	if result.Timestamp == 0 && result.TimestampMS == 0 {
		var bids, asks []orderbook.Item
		for _, event := range result.Events {
			if event.Reason != "initial" {
				g.Websocket.DataHandler <- errors.New("gemini_websocket.go orderbook should be snapshot only")
				continue
			}

			if event.Side == "ask" {
				asks = append(asks, orderbook.Item{
					Amount: event.Remaining,
					Price:  event.Price,
				})
			} else {
				bids = append(bids, orderbook.Item{
					Amount: event.Remaining,
					Price:  event.Price,
				})
			}
		}

		var newOrderBook orderbook.Base
		newOrderBook.Asks = asks
		newOrderBook.Bids = bids
		newOrderBook.AssetType = "SPOT"
		newOrderBook.Pair = pair
>>>>>>> 3a66e998

		err := g.Websocket.Orderbook.LoadSnapshot(&newOrderBook,
			g.GetName(),
			false)
		if err != nil {
			g.Websocket.DataHandler <- err
			return
		}

		g.Websocket.DataHandler <- exchange.WebsocketOrderbookUpdate{Pair: pair,
			Asset:    "SPOT",
			Exchange: g.GetName()}
	} else {
		for _, event := range result.Events {
			if event.Type == "trade" {
				g.Websocket.DataHandler <- exchange.TradeData{
					Timestamp:    time.Now(),
					CurrencyPair: pair,
					AssetType:    "SPOT",
					Exchange:     g.Name,
					EventTime:    result.Timestamp,
					Price:        event.Price,
					Amount:       event.Amount,
					Side:         event.MakerSide,
				}

			} else {
				var i orderbook.Item
				i.Amount = event.Remaining
				i.Price = event.Price
				if event.Side == "ask" {
					err := g.Websocket.Orderbook.Update(nil,
						[]orderbook.Item{i},
						pair,
						time.Now(),
						g.GetName(),
						"SPOT")
					if err != nil {
						g.Websocket.DataHandler <- err
					}
				} else {
					err := g.Websocket.Orderbook.Update([]orderbook.Item{i},
						nil,
						pair,
						time.Now(),
						g.GetName(),
						"SPOT")
					if err != nil {
						g.Websocket.DataHandler <- err
					}
				}
			}
		}

		g.Websocket.DataHandler <- exchange.WebsocketOrderbookUpdate{Pair: pair,
			Asset:    "SPOT",
			Exchange: g.GetName()}
	}
}<|MERGE_RESOLUTION|>--- conflicted
+++ resolved
@@ -11,6 +11,7 @@
 
 	"github.com/gorilla/websocket"
 	"github.com/thrasher-/gocryptotrader/common"
+	"github.com/thrasher-/gocryptotrader/common/crypto"
 	"github.com/thrasher-/gocryptotrader/currency"
 	exchange "github.com/thrasher-/gocryptotrader/exchanges"
 	"github.com/thrasher-/gocryptotrader/exchanges/asset"
@@ -59,13 +60,14 @@
 		val := url.Values{}
 		val.Set("heartbeat", "true")
 		endpoint := fmt.Sprintf("%s%s/%s?%s",
-			g.WebsocketURL,
+			g.API.Endpoints.WebsocketURL,
 			geminiWsMarketData,
 			c.String(),
 			val.Encode())
 		conn, conStatus, err := dialer.Dial(endpoint, http.Header{})
 		if err != nil {
-			return fmt.Errorf("%v %v %v Error: %v", endpoint, conStatus, conStatus.StatusCode, err)
+			return fmt.Errorf("%s websocket endpoint: %v Status: %v Error: %v", g.Name,
+				endpoint, conStatus, err)
 		}
 		go g.WsReadData(conn, c)
 		if len(enabledCurrencies)-1 == i {
@@ -89,15 +91,15 @@
 		return fmt.Errorf("%v sendAuthenticatedHTTPRequest: Unable to JSON request", g.Name)
 	}
 
-	endpoint := fmt.Sprintf("%v%v", g.WebsocketURL, url)
-	PayloadBase64 := common.Base64Encode(PayloadJSON)
-	hmac := common.GetHMAC(common.HashSHA512_384, []byte(PayloadBase64), []byte(g.APISecret))
+	endpoint := fmt.Sprintf("%v%v", g.API.Endpoints.WebsocketURL, url)
+	PayloadBase64 := crypto.Base64Encode(PayloadJSON)
+	hmac := crypto.GetHMAC(crypto.HashSHA512_384, []byte(PayloadBase64), []byte(g.API.Credentials.Secret))
 	headers := http.Header{}
 	headers.Add("Content-Length", "0")
 	headers.Add("Content-Type", "text/plain")
 	headers.Add("X-GEMINI-PAYLOAD", PayloadBase64)
-	headers.Add("X-GEMINI-APIKEY", g.APIKey)
-	headers.Add("X-GEMINI-SIGNATURE", common.HexEncodeToString(hmac))
+	headers.Add("X-GEMINI-APIKEY", g.API.Credentials.Key)
+	headers.Add("X-GEMINI-SIGNATURE", crypto.HexEncodeToString(hmac))
 	headers.Add("Cache-Control", "no-cache")
 
 	conn, conStatus, err := dialer.Dial(endpoint, headers)
@@ -235,96 +237,6 @@
 	}
 }
 
-<<<<<<< HEAD
-				switch result.Type {
-				case "update":
-					if result.Timestamp == 0 && result.TimestampMS == 0 {
-						var bids, asks []orderbook.Item
-						for _, event := range result.Events {
-							if event.Reason != "initial" {
-								g.Websocket.DataHandler <- errors.New("gemini_websocket.go orderbook should be snapshot only")
-								continue
-							}
-
-							if event.Side == "ask" {
-								asks = append(asks, orderbook.Item{
-									Amount: event.Remaining,
-									Price:  event.Price,
-								})
-							} else {
-								bids = append(bids, orderbook.Item{
-									Amount: event.Remaining,
-									Price:  event.Price,
-								})
-							}
-						}
-
-						var newOrderBook orderbook.Base
-						newOrderBook.Asks = asks
-						newOrderBook.Bids = bids
-						newOrderBook.AssetType = asset.Spot
-						newOrderBook.LastUpdated = time.Now()
-						newOrderBook.Pair = resp.Currency
-
-						err := g.Websocket.Orderbook.LoadSnapshot(&newOrderBook,
-							g.GetName(),
-							false)
-						if err != nil {
-							g.Websocket.DataHandler <- err
-							break
-						}
-
-						g.Websocket.DataHandler <- exchange.WebsocketOrderbookUpdate{Pair: resp.Currency,
-							Asset:    asset.Spot,
-							Exchange: g.GetName()}
-
-					} else {
-						for _, event := range result.Events {
-							if event.Type == "trade" {
-								g.Websocket.DataHandler <- exchange.TradeData{
-									Timestamp:    time.Now(),
-									CurrencyPair: resp.Currency,
-									AssetType:    asset.Spot,
-									Exchange:     g.GetName(),
-									EventTime:    result.Timestamp,
-									Price:        event.Price,
-									Amount:       event.Amount,
-									Side:         event.MakerSide,
-								}
-
-							} else {
-								var i orderbook.Item
-								i.Amount = event.Remaining
-								i.Price = event.Price
-								if event.Side == "ask" {
-									err := g.Websocket.Orderbook.Update(nil,
-										[]orderbook.Item{i},
-										resp.Currency,
-										time.Now(),
-										g.GetName(),
-										asset.Spot)
-									if err != nil {
-										g.Websocket.DataHandler <- err
-									}
-								} else {
-									err := g.Websocket.Orderbook.Update([]orderbook.Item{i},
-										nil,
-										resp.Currency,
-										time.Now(),
-										g.GetName(),
-										asset.Spot)
-									if err != nil {
-										g.Websocket.DataHandler <- err
-									}
-								}
-							}
-						}
-
-						g.Websocket.DataHandler <- exchange.WebsocketOrderbookUpdate{Pair: resp.Currency,
-							Asset:    asset.Spot,
-							Exchange: g.GetName()}
-					}
-=======
 // wsProcessUpdate handles order book data
 func (g *Gemini) wsProcessUpdate(result WsMarketUpdateResponse, pair currency.Pair) {
 	if result.Timestamp == 0 && result.TimestampMS == 0 {
@@ -351,9 +263,8 @@
 		var newOrderBook orderbook.Base
 		newOrderBook.Asks = asks
 		newOrderBook.Bids = bids
-		newOrderBook.AssetType = "SPOT"
+		newOrderBook.AssetType = asset.Spot
 		newOrderBook.Pair = pair
->>>>>>> 3a66e998
 
 		err := g.Websocket.Orderbook.LoadSnapshot(&newOrderBook,
 			g.GetName(),
@@ -364,7 +275,7 @@
 		}
 
 		g.Websocket.DataHandler <- exchange.WebsocketOrderbookUpdate{Pair: pair,
-			Asset:    "SPOT",
+			Asset:    asset.Spot,
 			Exchange: g.GetName()}
 	} else {
 		for _, event := range result.Events {
@@ -372,7 +283,7 @@
 				g.Websocket.DataHandler <- exchange.TradeData{
 					Timestamp:    time.Now(),
 					CurrencyPair: pair,
-					AssetType:    "SPOT",
+					AssetType:    asset.Spot,
 					Exchange:     g.Name,
 					EventTime:    result.Timestamp,
 					Price:        event.Price,
@@ -390,7 +301,7 @@
 						pair,
 						time.Now(),
 						g.GetName(),
-						"SPOT")
+						asset.Spot)
 					if err != nil {
 						g.Websocket.DataHandler <- err
 					}
@@ -400,7 +311,7 @@
 						pair,
 						time.Now(),
 						g.GetName(),
-						"SPOT")
+						asset.Spot)
 					if err != nil {
 						g.Websocket.DataHandler <- err
 					}
@@ -409,7 +320,7 @@
 		}
 
 		g.Websocket.DataHandler <- exchange.WebsocketOrderbookUpdate{Pair: pair,
-			Asset:    "SPOT",
+			Asset:    asset.Spot,
 			Exchange: g.GetName()}
 	}
 }