--- conflicted
+++ resolved
@@ -697,18 +697,13 @@
 }
 
 func TestGetHistoricCandles(t *testing.T) {
-<<<<<<< HEAD
-=======
 	c.Verbose = true
->>>>>>> 0ad03c48
 	currencyPair := currency.NewPairFromString(spotTestPair)
 	startTime := time.Now().Add(-time.Hour * 24)
 	_, err := c.GetHistoricCandles(currencyPair, asset.Spot, startTime, time.Now(), kline.OneHour)
 	if err != nil {
 		t.Fatal(err)
 	}
-<<<<<<< HEAD
-=======
 
 	currencyPairSwap := currency.NewPairFromString(swapTestPair)
 	_, err = c.GetHistoricCandles(currencyPairSwap, asset.PerpetualSwap, startTime, time.Now(), kline.OneHour)
@@ -775,5 +770,4 @@
 			}
 		})
 	}
->>>>>>> 0ad03c48
 }