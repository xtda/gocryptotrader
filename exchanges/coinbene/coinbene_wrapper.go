package coinbene

import (
	"errors"
	"fmt"
	"strconv"
	"strings"
	"sync"
	"time"

	"github.com/thrasher-corp/gocryptotrader/common"
	"github.com/thrasher-corp/gocryptotrader/config"
	"github.com/thrasher-corp/gocryptotrader/currency"
	exchange "github.com/thrasher-corp/gocryptotrader/exchanges"
	"github.com/thrasher-corp/gocryptotrader/exchanges/account"
	"github.com/thrasher-corp/gocryptotrader/exchanges/asset"
	"github.com/thrasher-corp/gocryptotrader/exchanges/kline"
	"github.com/thrasher-corp/gocryptotrader/exchanges/order"
	"github.com/thrasher-corp/gocryptotrader/exchanges/orderbook"
	"github.com/thrasher-corp/gocryptotrader/exchanges/protocol"
	"github.com/thrasher-corp/gocryptotrader/exchanges/request"
	"github.com/thrasher-corp/gocryptotrader/exchanges/ticker"
	"github.com/thrasher-corp/gocryptotrader/exchanges/trade"
	"github.com/thrasher-corp/gocryptotrader/exchanges/websocket/wshandler"
	"github.com/thrasher-corp/gocryptotrader/log"
	"github.com/thrasher-corp/gocryptotrader/portfolio/withdraw"
)

// GetDefaultConfig returns a default exchange config
func (c *Coinbene) GetDefaultConfig() (*config.ExchangeConfig, error) {
	c.SetDefaults()
	exchCfg := new(config.ExchangeConfig)
	exchCfg.Name = c.Name
	exchCfg.HTTPTimeout = exchange.DefaultHTTPTimeout
	exchCfg.BaseCurrencies = c.BaseCurrencies

	err := c.SetupDefaults(exchCfg)
	if err != nil {
		return nil, err
	}

	if c.Features.Supports.RESTCapabilities.AutoPairUpdates {
		err = c.UpdateTradablePairs(true)
		if err != nil {
			return nil, err
		}
	}

	return exchCfg, nil
}

// SetDefaults sets the basic defaults for Coinbene
func (c *Coinbene) SetDefaults() {
	c.Name = "Coinbene"
	c.Enabled = true
	c.Verbose = true
	c.API.CredentialsValidator.RequiresKey = true
	c.API.CredentialsValidator.RequiresSecret = true

	c.CurrencyPairs = currency.PairsManager{
		AssetTypes: asset.Items{
			asset.Spot,
			asset.PerpetualSwap,
		},
	}

	c.CurrencyPairs.Store(asset.Spot, currency.PairStore{
		RequestFormat: &currency.PairFormat{
			Uppercase: true,
			Delimiter: "/",
		},
		ConfigFormat: &currency.PairFormat{
			Uppercase: true,
			Delimiter: "/",
		},
	})

	c.CurrencyPairs.Store(asset.PerpetualSwap, currency.PairStore{
		RequestFormat: &currency.PairFormat{
			Uppercase: true,
		},
		ConfigFormat: &currency.PairFormat{
			Uppercase: true,
			Delimiter: "/",
		},
	})

	c.Features = exchange.Features{
		Supports: exchange.FeaturesSupported{
			REST:      true,
			Websocket: true,
			RESTCapabilities: protocol.Features{
				TickerFetching:    true,
				TradeFetching:     true,
				OrderbookFetching: true,
				AccountBalance:    true,
				AutoPairUpdates:   true,
				GetOrder:          true,
				GetOrders:         true,
				CancelOrder:       true,
				CancelOrders:      true,
				SubmitOrder:       true,
				TradeFee:          true,
			},
			WebsocketCapabilities: protocol.Features{
				TickerFetching:         true,
				AccountBalance:         true,
				AccountInfo:            true,
				OrderbookFetching:      true,
				TradeFetching:          true,
				KlineFetching:          true,
				Subscribe:              true,
				Unsubscribe:            true,
				AuthenticatedEndpoints: true,
				GetOrders:              true,
				GetOrder:               true,
			},
			WithdrawPermissions: exchange.NoFiatWithdrawals |
				exchange.WithdrawCryptoViaWebsiteOnly,
			Kline: kline.ExchangeCapabilitiesSupported{
				DateRanges: true,
				Intervals:  true,
			},
		},
		Enabled: exchange.FeaturesEnabled{
			AutoPairUpdates: true,
			Kline: kline.ExchangeCapabilitiesEnabled{
				Intervals: map[string]bool{
					kline.OneMin.Word():     true,
					kline.ThreeMin.Word():   true,
					kline.FiveMin.Word():    true,
					kline.FifteenMin.Word(): true,
					kline.ThirtyMin.Word():  true,
					kline.OneHour.Word():    true,
					kline.TwoHour.Word():    true,
					kline.FourHour.Word():   true,
					kline.SixHour.Word():    true,
					kline.TwelveHour.Word(): true,
					kline.OneDay.Word():     true,
					kline.ThreeDay.Word():   true,
					kline.OneWeek.Word():    true,
				},
			},
		},
	}
	c.Requester = request.New(c.Name,
		common.NewHTTPClientWithTimeout(exchange.DefaultHTTPTimeout),
		request.WithLimiter(SetRateLimit()))

	c.API.Endpoints.URLDefault = coinbeneAPIURL
	c.API.Endpoints.URL = c.API.Endpoints.URLDefault
	c.API.Endpoints.WebsocketURL = wsContractURL
	c.Websocket = wshandler.New()
	c.WebsocketResponseMaxLimit = exchange.DefaultWebsocketResponseMaxLimit
	c.WebsocketResponseCheckTimeout = exchange.DefaultWebsocketResponseCheckTimeout
	c.WebsocketOrderbookBufferLimit = exchange.DefaultWebsocketOrderbookBufferLimit
}

// Setup takes in the supplied exchange configuration details and sets params
func (c *Coinbene) Setup(exch *config.ExchangeConfig) error {
	if !exch.Enabled {
		c.SetEnabled(false)
		return nil
	}

	err := c.SetupDefaults(exch)
	if err != nil {
		return err
	}

	err = c.Websocket.Setup(
		&wshandler.WebsocketSetup{
			Enabled:                          exch.Features.Enabled.Websocket,
			Verbose:                          exch.Verbose,
			AuthenticatedWebsocketAPISupport: exch.API.AuthenticatedWebsocketSupport,
			WebsocketTimeout:                 exch.WebsocketTrafficTimeout,
			DefaultURL:                       wsContractURL,
			ExchangeName:                     exch.Name,
			RunningURL:                       exch.API.Endpoints.WebsocketURL,
			Connector:                        c.WsConnect,
			Subscriber:                       c.Subscribe,
			UnSubscriber:                     c.Unsubscribe,
			Features:                         &c.Features.Supports.WebsocketCapabilities,
		})
	if err != nil {
		return err
	}

	c.WebsocketConn = &wshandler.WebsocketConnection{
		ExchangeName:         c.Name,
		URL:                  c.Websocket.GetWebsocketURL(),
		ProxyURL:             c.Websocket.GetProxyAddress(),
		Verbose:              c.Verbose,
		ResponseCheckTimeout: exch.WebsocketResponseCheckTimeout,
		ResponseMaxLimit:     exch.WebsocketResponseMaxLimit,
	}

	c.Websocket.Orderbook.Setup(
		exch.WebsocketOrderbookBufferLimit,
		true,
		true,
		false,
		false,
		exch.Name)

	return nil
}

// Start starts the Coinbene go routine
func (c *Coinbene) Start(wg *sync.WaitGroup) {
	wg.Add(1)
	go func() {
		c.Run()
		wg.Done()
	}()
}

// Run implements the Coinbene wrapper
func (c *Coinbene) Run() {
	if c.Verbose {
		log.Debugf(log.ExchangeSys,
			"%s Websocket: %s. (url: %s).\n",
			c.Name,
			common.IsEnabled(c.Websocket.IsEnabled()),
			c.Websocket.GetWebsocketURL(),
		)
		c.PrintEnabledPairs()
	}

	if !c.GetEnabledFeatures().AutoPairUpdates {
		return
	}

	err := c.UpdateTradablePairs(false)
	if err != nil {
		log.Errorf(log.ExchangeSys,
			"%s Failed to update tradable pairs. Error: %s",
			c.Name,
			err)
	}
}

// FetchTradablePairs returns a list of exchange tradable pairs
func (c *Coinbene) FetchTradablePairs(a asset.Item) ([]string, error) {
	if !c.SupportsAsset(a) {
		return nil, fmt.Errorf("%s does not support asset type %s", c.Name, a)
	}

	var currencies []string
	switch a {
	case asset.Spot:
		pairs, err := c.GetAllPairs()
		if err != nil {
			return nil, err
		}

		for x := range pairs {
			currencies = append(currencies, pairs[x].Symbol)
		}
	case asset.PerpetualSwap:
		tickers, err := c.GetSwapTickers()
		if err != nil {
			return nil, err
		}
		for t := range tickers {
			idx := strings.Index(t, currency.USDT.String())
			if idx == 0 {
				return nil, fmt.Errorf("%s SWAP currency does not contain USDT", c.Name)
			}
			currencies = append(currencies,
				t[0:idx]+c.GetPairFormat(a, false).Delimiter+t[idx:])
		}
	}
	return currencies, nil
}

// UpdateTradablePairs updates the exchanges available pairs and stores
// them
func (c *Coinbene) UpdateTradablePairs(forceUpdate bool) error {
	assets := c.GetAssetTypes()
	for x := range assets {
		pairs, err := c.FetchTradablePairs(assets[x])
		if err != nil {
			return err
		}
		err = c.UpdatePairs(currency.NewPairsFromStrings(pairs),
			assets[x], false, forceUpdate)
		if err != nil {
			return err
		}
	}
	return nil
}

// UpdateTicker updates and returns the ticker for a currency pair
func (c *Coinbene) UpdateTicker(p currency.Pair, assetType asset.Item) (*ticker.Price, error) {
	resp := new(ticker.Price)
	if !c.SupportsAsset(assetType) {
		return nil,
			fmt.Errorf("%s does not support asset type %s", c.Name, assetType)
	}

	switch assetType {
	case asset.Spot:
		allPairs := c.GetEnabledPairs(assetType)
		for x := range allPairs {
			tempResp, err := c.GetTicker(c.FormatExchangeCurrency(allPairs[x],
				assetType).String())
			if err != nil {
				return nil, err
			}
			resp.Pair = allPairs[x]
			resp.Last = tempResp.LatestPrice
			resp.High = tempResp.DailyHigh
			resp.Low = tempResp.DailyLow
			resp.Bid = tempResp.BestBid
			resp.Ask = tempResp.BestAsk
			resp.Volume = tempResp.DailyVolume
			resp.LastUpdated = time.Now()
			err = ticker.ProcessTicker(c.Name, resp, assetType)
			if err != nil {
				return nil, err
			}
		}
	case asset.PerpetualSwap:
		tickers, err := c.GetSwapTickers()
		if err != nil {
			return nil, err
		}

		allPairs := c.GetEnabledPairs(assetType)
		for x := range allPairs {
			tick, ok := tickers[c.FormatExchangeCurrency(allPairs[x],
				assetType).String()]
			if !ok {
				log.Warnf(log.ExchangeSys,
					"%s SWAP ticker item was not found", c.Name)
				continue
			}
			resp.Pair = allPairs[x]
			resp.Last = tick.LastPrice
			resp.High = tick.High24Hour
			resp.Low = tick.Low24Hour
			resp.Bid = tick.BestBidPrice
			resp.Ask = tick.BestAskPrice
			resp.Volume = tick.Volume24Hour
			resp.LastUpdated = tick.Timestamp
			err = ticker.ProcessTicker(c.Name, resp, assetType)
			if err != nil {
				return nil, err
			}
		}
	}
	return ticker.GetTicker(c.Name, p, assetType)
}

// FetchTicker returns the ticker for a currency pair
func (c *Coinbene) FetchTicker(p currency.Pair, assetType asset.Item) (*ticker.Price, error) {
	if !c.SupportsAsset(assetType) {
		return nil,
			fmt.Errorf("%s does not support asset type %s", c.Name, assetType)
	}

	tickerNew, err := ticker.GetTicker(c.Name, p, assetType)
	if err != nil {
		return c.UpdateTicker(p, assetType)
	}
	return tickerNew, nil
}

// FetchOrderbook returns orderbook base on the currency pair
func (c *Coinbene) FetchOrderbook(currency currency.Pair, assetType asset.Item) (*orderbook.Base, error) {
	if !c.SupportsAsset(assetType) {
		return nil,
			fmt.Errorf("%s does not support asset type %s", c.Name, assetType)
	}

	ob, err := orderbook.Get(c.Name, currency, assetType)
	if err != nil {
		return c.UpdateOrderbook(currency, assetType)
	}
	return ob, nil
}

// UpdateOrderbook updates and returns the orderbook for a currency pair
func (c *Coinbene) UpdateOrderbook(p currency.Pair, assetType asset.Item) (*orderbook.Base, error) {
	resp := new(orderbook.Base)
	if !c.SupportsAsset(assetType) {
		return nil,
			fmt.Errorf("%s does not support asset type %s", c.Name, assetType)
	}

	var tempResp Orderbook
	var err error

	switch assetType {
	case asset.Spot:
		tempResp, err = c.GetOrderbook(
			c.FormatExchangeCurrency(p, assetType).String(),
			100, // TO-DO: Update this once we support configurable orderbook depth
		)
	case asset.PerpetualSwap:
		tempResp, err = c.GetSwapOrderbook(
			c.FormatExchangeCurrency(p, assetType).String(),
			100, // TO-DO: Update this once we support configurable orderbook depth
		)
	}
	if err != nil {
		return nil, err
	}
	resp.ExchangeName = c.Name
	resp.Pair = p
	resp.AssetType = assetType
	for x := range tempResp.Asks {
		item := orderbook.Item{
			Price:  tempResp.Asks[x].Price,
			Amount: tempResp.Asks[x].Amount,
		}
		if assetType == asset.PerpetualSwap {
			item.OrderCount = tempResp.Asks[x].Count
		}
		resp.Asks = append(resp.Asks, item)
	}
	for x := range tempResp.Bids {
		item := orderbook.Item{
			Price:  tempResp.Bids[x].Price,
			Amount: tempResp.Bids[x].Amount,
		}
		if assetType == asset.PerpetualSwap {
			item.OrderCount = tempResp.Bids[x].Count
		}
		resp.Bids = append(resp.Bids, item)
	}
	err = resp.Process()
	if err != nil {
		return nil, err
	}
	return orderbook.Get(c.Name, p, assetType)
}

// UpdateAccountInfo retrieves balances for all enabled currencies for the
// Coinbene exchange
func (c *Coinbene) UpdateAccountInfo() (account.Holdings, error) {
	var info account.Holdings
	balance, err := c.GetAccountBalances()
	if err != nil {
		return info, err
	}
	var acc account.SubAccount
	for key := range balance {
		c := currency.NewCode(balance[key].Asset)
		hold := balance[key].Reserved
		available := balance[key].Available
		acc.Currencies = append(acc.Currencies,
			account.Balance{
				CurrencyName: c,
				TotalValue:   hold + available,
				Hold:         hold,
			})
	}
	info.Accounts = append(info.Accounts, acc)
	info.Exchange = c.Name

	err = account.Process(&info)
	if err != nil {
		return account.Holdings{}, err
	}

	return info, nil
}

// FetchAccountInfo retrieves balances for all enabled currencies
func (c *Coinbene) FetchAccountInfo() (account.Holdings, error) {
	acc, err := account.GetHoldings(c.Name)
	if err != nil {
		return c.UpdateAccountInfo()
	}

	return acc, nil
}

// GetFundingHistory returns funding history, deposits and
// withdrawals
func (c *Coinbene) GetFundingHistory() ([]exchange.FundHistory, error) {
	return nil, common.ErrFunctionNotSupported
}

// GetExchangeHistory returns historic trade data since exchange opening.
func (c *Coinbene) GetExchangeHistory(*trade.HistoryRequest) ([]trade.History, error) {
	return nil, common.ErrFunctionNotSupported
}

// SubmitOrder submits a new order
func (c *Coinbene) SubmitOrder(s *order.Submit) (order.SubmitResponse, error) {
	var resp order.SubmitResponse
	if err := s.Validate(); err != nil {
		return resp, err
	}

	if s.Side != order.Buy && s.Side != order.Sell {
		return resp,
			fmt.Errorf("%s orderside is not supported by this exchange",
				s.Side)
	}
	if s.Type != order.Limit {
		return resp, fmt.Errorf("only limit order is supported by this exchange")
	}

	tempResp, err := c.PlaceSpotOrder(s.Price,
		s.Amount,
		c.FormatExchangeCurrency(s.Pair, asset.Spot).String(),
		s.Side.String(),
		s.Type.String(),
		s.ClientID,
		0)
	if err != nil {
		return resp, err
	}
	resp.IsOrderPlaced = true
	resp.OrderID = tempResp.OrderID
	return resp, nil
}

// ModifyOrder will allow of changing orderbook placement and limit to
// market conversion
func (c *Coinbene) ModifyOrder(action *order.Modify) (string, error) {
	return "", common.ErrFunctionNotSupported
}

// CancelOrder cancels an order by its corresponding ID number
func (c *Coinbene) CancelOrder(order *order.Cancel) error {
	_, err := c.CancelSpotOrder(order.ID)
	return err
}

// CancelAllOrders cancels all orders associated with a currency pair
func (c *Coinbene) CancelAllOrders(orderCancellation *order.Cancel) (order.CancelAllResponse, error) {
	var resp order.CancelAllResponse
	orders, err := c.FetchOpenSpotOrders(
		c.FormatExchangeCurrency(orderCancellation.Pair,
			asset.Spot).String(),
	)
	if err != nil {
		return resp, err
	}
	tempMap := make(map[string]string)
	for x := range orders {
		_, err := c.CancelSpotOrder(orders[x].OrderID)
		if err != nil {
			tempMap[orders[x].OrderID] = "Failed"
		} else {
			tempMap[orders[x].OrderID] = "Success"
		}
	}
	resp.Status = tempMap
	return resp, nil
}

// GetOrderInfo returns information on a current open order
func (c *Coinbene) GetOrderInfo(orderID string) (order.Detail, error) {
	var resp order.Detail
	tempResp, err := c.FetchSpotOrderInfo(orderID)
	if err != nil {
		return resp, err
	}
	resp.Exchange = c.Name
	resp.ID = orderID
	resp.Pair = currency.NewPairWithDelimiter(tempResp.BaseAsset,
		"/",
		tempResp.QuoteAsset)
	resp.Price = tempResp.OrderPrice
	resp.Date = tempResp.OrderTime
	resp.ExecutedAmount = tempResp.FilledAmount
	resp.Fee = tempResp.TotalFee
	return resp, nil
}

// GetDepositAddress returns a deposit address for a specified currency
func (c *Coinbene) GetDepositAddress(cryptocurrency currency.Code, accountID string) (string, error) {
	return "", common.ErrFunctionNotSupported
}

// WithdrawCryptocurrencyFunds returns a withdrawal ID when a withdrawal is
// submitted
func (c *Coinbene) WithdrawCryptocurrencyFunds(withdrawRequest *withdraw.Request) (*withdraw.ExchangeResponse, error) {
	return nil, common.ErrFunctionNotSupported
}

// WithdrawFiatFunds returns a withdrawal ID when a withdrawal is
// submitted
func (c *Coinbene) WithdrawFiatFunds(withdrawRequest *withdraw.Request) (*withdraw.ExchangeResponse, error) {
	return nil, common.ErrFunctionNotSupported
}

// WithdrawFiatFundsToInternationalBank returns a withdrawal ID when a withdrawal is
// submitted
func (c *Coinbene) WithdrawFiatFundsToInternationalBank(withdrawRequest *withdraw.Request) (*withdraw.ExchangeResponse, error) {
	return nil, common.ErrFunctionNotSupported
}

// GetWebsocket returns a pointer to the exchange websocket
func (c *Coinbene) GetWebsocket() (*wshandler.Websocket, error) {
	return c.Websocket, nil
}

// GetActiveOrders retrieves any orders that are active/open
func (c *Coinbene) GetActiveOrders(getOrdersRequest *order.GetOrdersRequest) ([]order.Detail, error) {
	if len(getOrdersRequest.Pairs) == 0 {
		allPairs, err := c.GetAllPairs()
		if err != nil {
			return nil, err
		}
		for a := range allPairs {
			getOrdersRequest.Pairs = append(getOrdersRequest.Pairs,
				currency.NewPairFromString(allPairs[a].Symbol))
		}
	}

	var err error
	var resp []order.Detail

	for x := range getOrdersRequest.Pairs {
		var tempData OrdersInfo
		tempData, err = c.FetchOpenSpotOrders(
			c.FormatExchangeCurrency(
				getOrdersRequest.Pairs[x],
				asset.Spot).String(),
		)
		if err != nil {
			return nil, err
		}

		for y := range tempData {
			var tempResp order.Detail
			tempResp.Exchange = c.Name
			tempResp.Pair = getOrdersRequest.Pairs[x]
			tempResp.Side = order.Buy
			if strings.EqualFold(tempData[y].OrderType, order.Sell.String()) {
				tempResp.Side = order.Sell
			}
			tempResp.Date = tempData[y].OrderTime
			tempResp.Status = order.Status(tempData[y].OrderStatus)
			tempResp.Price = tempData[y].OrderPrice
			tempResp.Amount = tempData[y].Amount
			tempResp.ExecutedAmount = tempData[y].FilledAmount
			tempResp.RemainingAmount = tempData[y].Amount - tempData[y].FilledAmount
			tempResp.Fee = tempData[y].TotalFee
			resp = append(resp, tempResp)
		}
	}
	return resp, nil
}

// GetOrderHistory retrieves account order information
// Can Limit response to specific order status
func (c *Coinbene) GetOrderHistory(getOrdersRequest *order.GetOrdersRequest) ([]order.Detail, error) {
	if len(getOrdersRequest.Pairs) == 0 {
		allPairs, err := c.GetAllPairs()
		if err != nil {
			return nil, err
		}
		for a := range allPairs {
			getOrdersRequest.Pairs = append(getOrdersRequest.Pairs,
				currency.NewPairFromString(allPairs[a].Symbol))
		}
	}

	var resp []order.Detail
	var tempData OrdersInfo
	var err error

	for x := range getOrdersRequest.Pairs {
		tempData, err = c.FetchClosedOrders(
			c.FormatExchangeCurrency(
				getOrdersRequest.Pairs[x],
				asset.Spot).String(),
			"",
		)
		if err != nil {
			return nil, err
		}

		for y := range tempData {
			var tempResp order.Detail
			tempResp.Exchange = c.Name
			tempResp.Pair = getOrdersRequest.Pairs[x]
			tempResp.Side = order.Buy
			if strings.EqualFold(tempData[y].OrderType, order.Sell.String()) {
				tempResp.Side = order.Sell
			}
			tempResp.Date = tempData[y].OrderTime
			tempResp.Status = order.Status(tempData[y].OrderStatus)
			tempResp.Price = tempData[y].OrderPrice
			tempResp.Amount = tempData[y].Amount
			tempResp.ExecutedAmount = tempData[y].FilledAmount
			tempResp.RemainingAmount = tempData[y].Amount - tempData[y].FilledAmount
			tempResp.Fee = tempData[y].TotalFee
			resp = append(resp, tempResp)
		}
	}
	return resp, nil
}

// GetFeeByType returns an estimate of fee based on the type of transaction
func (c *Coinbene) GetFeeByType(feeBuilder *exchange.FeeBuilder) (float64, error) {
	var fee float64
	tempData, err := c.GetPairInfo(
		c.FormatExchangeCurrency(
			feeBuilder.Pair, asset.Spot).String(),
	)
	if err != nil {
		return fee, err
	}
	switch feeBuilder.IsMaker {
	case true:
		fee = feeBuilder.PurchasePrice * feeBuilder.Amount * tempData.MakerFeeRate
	case false:
		fee = feeBuilder.PurchasePrice * feeBuilder.Amount * tempData.TakerFeeRate
	}
	return fee, nil
}

// SubscribeToWebsocketChannels appends to ChannelsToSubscribe
// which lets websocket.manageSubscriptions handle subscribing
func (c *Coinbene) SubscribeToWebsocketChannels(channels []wshandler.WebsocketChannelSubscription) error {
	c.Websocket.SubscribeToChannels(channels)
	return nil
}

// UnsubscribeToWebsocketChannels removes from ChannelsToSubscribe
// which lets websocket.manageSubscriptions handle unsubscribing
func (c *Coinbene) UnsubscribeToWebsocketChannels(channels []wshandler.WebsocketChannelSubscription) error {
	c.Websocket.RemoveSubscribedChannels(channels)
	return nil
}

// GetSubscriptions returns a copied list of subscriptions
func (c *Coinbene) GetSubscriptions() ([]wshandler.WebsocketChannelSubscription, error) {
	return c.Websocket.GetSubscriptions(), nil
}

// AuthenticateWebsocket sends an authentication message to the websocket
func (c *Coinbene) AuthenticateWebsocket() error {
	return c.Login()
}

// ValidateCredentials validates current credentials used for wrapper
// functionality
func (c *Coinbene) ValidateCredentials() error {
	_, err := c.UpdateAccountInfo()
	return c.CheckTransientError(err)
}

// FormatExchangeKlineInterval returns Interval to string
func (c *Coinbene) FormatExchangeKlineInterval(in kline.Interval) string {
	switch in {
	case kline.OneMin, kline.ThreeMin, kline.FiveMin, kline.FifteenMin,
		kline.ThirtyMin, kline.OneHour, kline.TwoHour, kline.FourHour, kline.SixHour, kline.TwelveHour:
		return strconv.FormatFloat(in.Duration().Minutes(), 'f', 0, 64)
	case kline.OneDay:
		return "D"
	case kline.OneWeek:
		return "W"
	case kline.OneMonth:
		return "M"
	}
	return ""
}

// GetHistoricCandles returns candles between a time period for a set time interval
func (c *Coinbene) GetHistoricCandles(pair currency.Pair, a asset.Item, start, end time.Time, interval kline.Interval) (kline.Item, error) {
	if !c.KlineIntervalEnabled(interval) {
		return kline.Item{}, kline.ErrorKline{
			Interval: interval,
		}
	}

	var candles CandleResponse
	var err error
	if a == asset.PerpetualSwap {
		candles, err = c.GetSwapKlines(c.FormatExchangeCurrency(pair, asset.PerpetualSwap).String(),
			start, end,
			c.FormatExchangeKlineInterval(interval))
	} else {
<<<<<<< HEAD
		candles, err = c.GetKlines(c.FormatExchangeCurrency(pair, asset.PerpetualSwap).String(),
=======
		candles, err = c.GetKlines(c.FormatExchangeCurrency(pair, asset.Spot).String(),
>>>>>>> fe17b184
			start, end,
			c.FormatExchangeKlineInterval(interval))
	}
	if err != nil {
		return kline.Item{}, err
	}

	ret := kline.Item{
		Exchange: c.Name,
		Pair:     pair,
		Interval: interval,
	}

	for x := range candles.Data {
		var tempCandle kline.Candle
		tempTime := candles.Data[x][0].(string)
		timestamp, err := time.Parse(time.RFC3339, tempTime)
		if err != nil {
			continue
		}
		tempCandle.Time = timestamp
		open, ok := candles.Data[x][1].(string)
		if !ok {
			return kline.Item{}, errors.New("open conversion failed")
		}
		tempCandle.Open, err = strconv.ParseFloat(open, 64)
		if err != nil {
			return kline.Item{}, err
		}
		high, ok := candles.Data[x][2].(string)
		if !ok {
			return kline.Item{}, errors.New("high conversion failed")
		}
		tempCandle.High, err = strconv.ParseFloat(high, 64)
		if err != nil {
			return kline.Item{}, err
		}

		low, ok := candles.Data[x][3].(string)
		if !ok {
			return kline.Item{}, errors.New("low conversion failed")
		}
		tempCandle.Low, err = strconv.ParseFloat(low, 64)
		if err != nil {
			return kline.Item{}, err
		}

		closeTemp, ok := candles.Data[x][4].(string)
		if !ok {
			return kline.Item{}, errors.New("close conversion failed")
		}
		tempCandle.Close, err = strconv.ParseFloat(closeTemp, 64)
		if err != nil {
			return kline.Item{}, err
		}

		vol, ok := candles.Data[x][5].(string)
		if !ok {
			return kline.Item{}, errors.New("vol conversion failed")
		}
		tempCandle.Volume, err = strconv.ParseFloat(vol, 64)
		if err != nil {
			return kline.Item{}, err
		}

		ret.Candles = append(ret.Candles, tempCandle)
	}
<<<<<<< HEAD
=======

	ret.SortCandlesByTimestamp(false)
>>>>>>> fe17b184
	return ret, nil
}

// GetHistoricCandlesExtended returns candles between a time period for a set time interval
func (c *Coinbene) GetHistoricCandlesExtended(pair currency.Pair, a asset.Item, start, end time.Time, interval kline.Interval) (kline.Item, error) {
	return c.GetHistoricCandles(pair, a, start, end, interval)
}<|MERGE_RESOLUTION|>--- conflicted
+++ resolved
@@ -782,11 +782,7 @@
 			start, end,
 			c.FormatExchangeKlineInterval(interval))
 	} else {
-<<<<<<< HEAD
-		candles, err = c.GetKlines(c.FormatExchangeCurrency(pair, asset.PerpetualSwap).String(),
-=======
 		candles, err = c.GetKlines(c.FormatExchangeCurrency(pair, asset.Spot).String(),
->>>>>>> fe17b184
 			start, end,
 			c.FormatExchangeKlineInterval(interval))
 	}
@@ -854,11 +850,8 @@
 
 		ret.Candles = append(ret.Candles, tempCandle)
 	}
-<<<<<<< HEAD
-=======
 
 	ret.SortCandlesByTimestamp(false)
->>>>>>> fe17b184
 	return ret, nil
 }
 
