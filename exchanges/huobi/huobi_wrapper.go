--- conflicted
+++ resolved
@@ -117,7 +117,7 @@
 		exch.Name,
 		exch.Features.Enabled.Websocket,
 		exch.Verbose,
-		huobiSocketIOAddress,
+		wsMarketURL,
 		exch.API.Endpoints.WebsocketURL)
 }
 
@@ -133,14 +133,8 @@
 // Run implements the HUOBI wrapper
 func (h *HUOBI) Run() {
 	if h.Verbose {
-<<<<<<< HEAD
-		log.Debugf("%s Websocket: %s (url: %s).\n", h.GetName(), common.IsEnabled(h.Websocket.IsEnabled()), huobiSocketIOAddress)
+		log.Debugf("%s Websocket: %s (url: %s).\n", h.GetName(), common.IsEnabled(h.Websocket.IsEnabled()), wsMarketURL)
 		h.PrintEnabledPairs()
-=======
-		log.Debugf("%s Websocket: %s (url: %s).\n", h.GetName(), common.IsEnabled(h.Websocket.IsEnabled()), wsMarketURL)
-		log.Debugf("%s polling delay: %ds.\n", h.GetName(), h.RESTPollingDelay)
-		log.Debugf("%s %d currencies enabled: %s.\n", h.GetName(), len(h.EnabledPairs), h.EnabledPairs)
->>>>>>> 3a66e998
 	}
 
 	var forceUpdate bool
