package coinbasepro

import (
	"log"
	"net/http"
	"os"
	"testing"
	"time"

	"github.com/gorilla/websocket"
	"github.com/thrasher-corp/gocryptotrader/config"
	"github.com/thrasher-corp/gocryptotrader/core"
	"github.com/thrasher-corp/gocryptotrader/currency"
	exchange "github.com/thrasher-corp/gocryptotrader/exchanges"
	"github.com/thrasher-corp/gocryptotrader/exchanges/asset"
	"github.com/thrasher-corp/gocryptotrader/exchanges/kline"
	"github.com/thrasher-corp/gocryptotrader/exchanges/order"
	"github.com/thrasher-corp/gocryptotrader/exchanges/sharedtestvalues"
	"github.com/thrasher-corp/gocryptotrader/exchanges/websocket/wshandler"
	"github.com/thrasher-corp/gocryptotrader/portfolio/banking"
	"github.com/thrasher-corp/gocryptotrader/portfolio/withdraw"
)

var c CoinbasePro

// Please supply your APIKeys here for better testing
const (
	apiKey                  = ""
	apiSecret               = ""
	clientID                = "" // passphrase you made at API CREATION
	canManipulateRealOrders = false
	testPair                = "BTC-USD"
)

func TestMain(m *testing.M) {
	c.SetDefaults()
	cfg := config.GetConfig()
	err := cfg.LoadConfig("../../testdata/configtest.json", true)
	if err != nil {
		log.Fatal("coinbasepro load config error", err)
	}
	gdxConfig, err := cfg.GetExchangeConfig("CoinbasePro")
	if err != nil {
		log.Fatal("coinbasepro Setup() init error")
	}
	gdxConfig.API.Credentials.Key = apiKey
	gdxConfig.API.Credentials.Secret = apiSecret
	gdxConfig.API.Credentials.ClientID = clientID
	gdxConfig.API.AuthenticatedSupport = true
	gdxConfig.API.AuthenticatedWebsocketSupport = true
	err = c.Setup(gdxConfig)
	if err != nil {
		log.Fatal("CoinbasePro setup error", err)
	}
	c.Websocket.DataHandler = sharedtestvalues.GetWebsocketInterfaceChannelOverride()
	c.Websocket.TrafficAlert = sharedtestvalues.GetWebsocketStructChannelOverride()
	os.Exit(m.Run())
}

func TestGetProducts(t *testing.T) {
	_, err := c.GetProducts()
	if err != nil {
		t.Errorf("Coinbase, GetProducts() Error: %s", err)
	}
}

func TestGetTicker(t *testing.T) {
	_, err := c.GetTicker(testPair)
	if err != nil {
		t.Error("GetTicker() error", err)
	}
}

func TestGetTrades(t *testing.T) {
	_, err := c.GetTrades(testPair)
	if err != nil {
		t.Error("GetTrades() error", err)
	}
}

func TestGetHistoricRatesGranularityCheck(t *testing.T) {
	end := time.Now()
	start := end.Add(-time.Hour * 2)
	p := currency.NewPair(currency.BTC, currency.USD)
	_, err := c.GetHistoricCandles(p, asset.Spot, start, end, kline.OneHour)
	if err != nil {
		t.Fatal(err)
	}
}

<<<<<<< HEAD
func TestCoinbasePro_GetHistoricCandlesEx(t *testing.T) {
=======
func TestCoinbasePro_GetHistoricCandlesExtended(t *testing.T) {
>>>>>>> 0ad03c48
	start := time.Unix(1546300800, 0)
	end := time.Unix(1577836799, 0)

	p := currency.NewPair(currency.BTC, currency.USD)
<<<<<<< HEAD
	_, err := c.GetHistoricCandlesEx(p, asset.Spot, start, end, kline.OneDay)
=======
	_, err := c.GetHistoricCandlesExtended(p, asset.Spot, start, end, kline.OneDay)
>>>>>>> 0ad03c48
	if err != nil {
		t.Fatal(err)
	}
}

func TestGetStats(t *testing.T) {
	_, err := c.GetStats(testPair)
	if err != nil {
		t.Error("GetStats() error", err)
	}
}

func TestGetCurrencies(t *testing.T) {
	_, err := c.GetCurrencies()
	if err != nil {
		t.Error("GetCurrencies() error", err)
	}
}

func TestGetServerTime(t *testing.T) {
	_, err := c.GetServerTime()
	if err != nil {
		t.Error("GetServerTime() error", err)
	}
}

func TestAuthRequests(t *testing.T) {
	if !areTestAPIKeysSet() {
		t.Skip("API keys not set, skipping test")
	}
	_, err := c.GetAccounts()
	if err != nil {
		t.Error("GetAccounts() error", err)
	}
	accountResponse, err := c.GetAccount("13371337-1337-1337-1337-133713371337")
	if accountResponse.ID != "" {
		t.Error("Expecting no data returned")
	}
	if err == nil {
		t.Error("Expecting error")
	}
	accountHistoryResponse, err := c.GetAccountHistory("13371337-1337-1337-1337-133713371337")
	if len(accountHistoryResponse) > 0 {
		t.Error("Expecting no data returned")
	}
	if err == nil {
		t.Error("Expecting error")
	}
	getHoldsResponse, err := c.GetHolds("13371337-1337-1337-1337-133713371337")
	if len(getHoldsResponse) > 0 {
		t.Error("Expecting no data returned")
	}
	if err == nil {
		t.Error("Expecting error")
	}
	orderResponse, err := c.PlaceLimitOrder("", 0.001, 0.001,
		order.Buy.Lower(), "", "", testPair, "", false)
	if orderResponse != "" {
		t.Error("Expecting no data returned")
	}
	if err == nil {
		t.Error("Expecting error")
	}
	marketOrderResponse, err := c.PlaceMarketOrder("", 1, 0,
		order.Buy.Lower(), testPair, "")
	if marketOrderResponse != "" {
		t.Error("Expecting no data returned")
	}
	if err == nil {
		t.Error("Expecting error")
	}
	fillsResponse, err := c.GetFills("1337", testPair)
	if len(fillsResponse) > 0 {
		t.Error("Expecting no data returned")
	}
	if err == nil {
		t.Error("Expecting error")
	}
	_, err = c.GetFills("", "")
	if err == nil {
		t.Error("Expecting error")
	}
	_, err = c.GetFundingRecords("rejected")
	if err == nil {
		t.Error("Expecting error")
	}
	marginTransferResponse, err := c.MarginTransfer(1, "withdraw", "13371337-1337-1337-1337-133713371337", "BTC")
	if marginTransferResponse.ID != "" {
		t.Error("Expecting no data returned")
	}
	if err == nil {
		t.Error("Expecting error")
	}
	_, err = c.GetPosition()
	if err == nil {
		t.Error("Expecting error")
	}
	_, err = c.ClosePosition(false)
	if err == nil {
		t.Error("Expecting error")
	}
	_, err = c.GetPayMethods()
	if err != nil {
		t.Error("GetPayMethods() error", err)
	}
	_, err = c.GetCoinbaseAccounts()
	if err != nil {
		t.Error("GetCoinbaseAccounts() error", err)
	}
}

func setFeeBuilder() *exchange.FeeBuilder {
	return &exchange.FeeBuilder{
		Amount:        1,
		FeeType:       exchange.CryptocurrencyTradeFee,
		Pair:          currency.NewPair(currency.BTC, currency.LTC),
		PurchasePrice: 1,
	}
}

// TestGetFeeByTypeOfflineTradeFee logic test
func TestGetFeeByTypeOfflineTradeFee(t *testing.T) {
	var feeBuilder = setFeeBuilder()
	c.GetFeeByType(feeBuilder)
	if !areTestAPIKeysSet() {
		if feeBuilder.FeeType != exchange.OfflineTradeFee {
			t.Errorf("Expected %v, received %v", exchange.OfflineTradeFee, feeBuilder.FeeType)
		}
	} else {
		if feeBuilder.FeeType != exchange.CryptocurrencyTradeFee {
			t.Errorf("Expected %v, received %v", exchange.CryptocurrencyTradeFee, feeBuilder.FeeType)
		}
	}
}

func TestGetFee(t *testing.T) {
	var feeBuilder = setFeeBuilder()

	if areTestAPIKeysSet() {
		// CryptocurrencyTradeFee Basic
		if resp, err := c.GetFee(feeBuilder); resp != float64(0.003) || err != nil {
			t.Error(err)
			t.Errorf("GetFee() error. Expected: %f, Received: %f", float64(0.003), resp)
		}

		// CryptocurrencyTradeFee High quantity
		feeBuilder = setFeeBuilder()
		feeBuilder.Amount = 1000
		feeBuilder.PurchasePrice = 1000
		if resp, err := c.GetFee(feeBuilder); resp != float64(3000) || err != nil {
			t.Errorf("GetFee() error. Expected: %f, Received: %f", float64(3000), resp)
			t.Error(err)
		}

		// CryptocurrencyTradeFee IsMaker
		feeBuilder = setFeeBuilder()
		feeBuilder.IsMaker = true
		if resp, err := c.GetFee(feeBuilder); resp != float64(0) || err != nil {
			t.Errorf("GetFee() error. Expected: %f, Received: %f", float64(0.01), resp)
			t.Error(err)
		}

		// CryptocurrencyTradeFee Negative purchase price
		feeBuilder = setFeeBuilder()
		feeBuilder.PurchasePrice = -1000
		if resp, err := c.GetFee(feeBuilder); resp != float64(0) || err != nil {
			t.Errorf("GetFee() error. Expected: %f, Received: %f", float64(0), resp)
			t.Error(err)
		}
	}

	// CryptocurrencyWithdrawalFee Basic
	feeBuilder = setFeeBuilder()
	feeBuilder.FeeType = exchange.CryptocurrencyWithdrawalFee
	if resp, err := c.GetFee(feeBuilder); resp != float64(0) || err != nil {
		t.Errorf("GetFee() error. Expected: %f, Received: %f", float64(0), resp)
		t.Error(err)
	}

	// CyptocurrencyDepositFee Basic
	feeBuilder = setFeeBuilder()
	feeBuilder.FeeType = exchange.CyptocurrencyDepositFee
	if resp, err := c.GetFee(feeBuilder); resp != float64(0) || err != nil {
		t.Errorf("GetFee() error. Expected: %f, Received: %f", float64(0), resp)
		t.Error(err)
	}

	// InternationalBankDepositFee Basic
	feeBuilder = setFeeBuilder()
	feeBuilder.FeeType = exchange.InternationalBankDepositFee
	feeBuilder.FiatCurrency = currency.EUR
	if resp, err := c.GetFee(feeBuilder); resp != float64(0.15) || err != nil {
		t.Errorf("GetFee() error. Expected: %f, Received: %f", float64(0), resp)
		t.Error(err)
	}

	// InternationalBankWithdrawalFee Basic
	feeBuilder = setFeeBuilder()
	feeBuilder.FeeType = exchange.InternationalBankWithdrawalFee
	feeBuilder.FiatCurrency = currency.USD
	if resp, err := c.GetFee(feeBuilder); resp != float64(25) || err != nil {
		t.Errorf("GetFee() error. Expected: %f, Received: %f", float64(0), resp)
		t.Error(err)
	}
}

func TestCalculateTradingFee(t *testing.T) {
	t.Parallel()
	// uppercase
	var volume = []Volume{
		{
			ProductID: "BTC_USD",
			Volume:    100,
		},
	}

	if resp := c.calculateTradingFee(volume, currency.BTC, currency.USD, "_", 1, 1, false); resp != float64(0.003) {
		t.Errorf("GetFee() error. Expected: %f, Received: %f", float64(0.003), resp)
	}

	// lowercase
	volume = []Volume{
		{
			ProductID: "btc_usd",
			Volume:    100,
		},
	}

	if resp := c.calculateTradingFee(volume, currency.BTC, currency.USD, "_", 1, 1, false); resp != float64(0.003) {
		t.Errorf("GetFee() error. Expected: %f, Received: %f", float64(0.003), resp)
	}

	// mixedCase
	volume = []Volume{
		{
			ProductID: "btc_USD",
			Volume:    100,
		},
	}

	if resp := c.calculateTradingFee(volume, currency.BTC, currency.USD, "_", 1, 1, false); resp != float64(0.003) {
		t.Errorf("GetFee() error. Expected: %f, Received: %f", float64(0.003), resp)
	}

	// medium volume
	volume = []Volume{
		{
			ProductID: "btc_USD",
			Volume:    10000001,
		},
	}

	if resp := c.calculateTradingFee(volume, currency.BTC, currency.USD, "_", 1, 1, false); resp != float64(0.002) {
		t.Errorf("GetFee() error. Expected: %f, Received: %f", float64(0.002), resp)
	}

	// high volume
	volume = []Volume{
		{
			ProductID: "btc_USD",
			Volume:    100000010000,
		},
	}

	if resp := c.calculateTradingFee(volume, currency.BTC, currency.USD, "_", 1, 1, false); resp != float64(0.001) {
		t.Errorf("GetFee() error. Expected: %f, Received: %f", float64(0.001), resp)
	}

	// no match
	volume = []Volume{
		{
			ProductID: "btc_beeteesee",
			Volume:    100000010000,
		},
	}

	if resp := c.calculateTradingFee(volume, currency.BTC, currency.USD, "_", 1, 1, false); resp != float64(0) {
		t.Errorf("GetFee() error. Expected: %f, Received: %f", float64(0), resp)
	}

	// taker
	volume = []Volume{
		{
			ProductID: "btc_USD",
			Volume:    100000010000,
		},
	}

	if resp := c.calculateTradingFee(volume, currency.BTC, currency.USD, "_", 1, 1, true); resp != float64(0) {
		t.Errorf("GetFee() error. Expected: %f, Received: %f", float64(0), resp)
	}
}

func TestFormatWithdrawPermissions(t *testing.T) {
	expectedResult := exchange.AutoWithdrawCryptoWithAPIPermissionText + " & " + exchange.AutoWithdrawFiatWithAPIPermissionText
	withdrawPermissions := c.FormatWithdrawPermissions()
	if withdrawPermissions != expectedResult {
		t.Errorf("Expected: %s, Received: %s", expectedResult, withdrawPermissions)
	}
}

func TestGetActiveOrders(t *testing.T) {
	var getOrdersRequest = order.GetOrdersRequest{
		Type: order.AnyType,
		Pairs: []currency.Pair{currency.NewPair(currency.BTC,
			currency.LTC)},
	}

	_, err := c.GetActiveOrders(&getOrdersRequest)
	if areTestAPIKeysSet() && err != nil {
		t.Errorf("Could not get open orders: %s", err)
	} else if !areTestAPIKeysSet() && err == nil {
		t.Error("Expecting an error when no keys are set")
	}
}

func TestGetOrderHistory(t *testing.T) {
	var getOrdersRequest = order.GetOrdersRequest{
		Type: order.AnyType,
		Pairs: []currency.Pair{currency.NewPair(currency.BTC,
			currency.LTC)},
	}

	_, err := c.GetOrderHistory(&getOrdersRequest)
	if areTestAPIKeysSet() && err != nil {
		t.Errorf("Could not get order history: %s", err)
	} else if !areTestAPIKeysSet() && err == nil {
		t.Error("Expecting an error when no keys are set")
	}
}

// Any tests below this line have the ability to impact your orders on the exchange. Enable canManipulateRealOrders to run them
// ----------------------------------------------------------------------------------------------------------------------------
func areTestAPIKeysSet() bool {
	return c.ValidateAPICredentials()
}

func TestSubmitOrder(t *testing.T) {
	if areTestAPIKeysSet() && !canManipulateRealOrders {
		t.Skip("API keys set, canManipulateRealOrders false, skipping test")
	}

	var orderSubmission = &order.Submit{
		Pair: currency.Pair{
			Delimiter: "-",
			Base:      currency.BTC,
			Quote:     currency.USD,
		},
		Side:     order.Buy,
		Type:     order.Limit,
		Price:    1,
		Amount:   1,
		ClientID: "meowOrder",
	}
	response, err := c.SubmitOrder(orderSubmission)
	if areTestAPIKeysSet() && (err != nil || !response.IsOrderPlaced) {
		t.Errorf("Order failed to be placed: %v", err)
	} else if !areTestAPIKeysSet() && err == nil {
		t.Error("Expecting an error when no keys are set")
	}
}

func TestCancelExchangeOrder(t *testing.T) {
	if areTestAPIKeysSet() && !canManipulateRealOrders {
		t.Skip("API keys set, canManipulateRealOrders false, skipping test")
	}

	currencyPair := currency.NewPair(currency.LTC, currency.BTC)
	var orderCancellation = &order.Cancel{
		ID:            "1",
		WalletAddress: core.BitcoinDonationAddress,
		AccountID:     "1",
		Pair:          currencyPair,
	}

	err := c.CancelOrder(orderCancellation)
	if !areTestAPIKeysSet() && err == nil {
		t.Error("Expecting an error when no keys are set")
	}
	if areTestAPIKeysSet() && err != nil {
		t.Errorf("Could not cancel orders: %v", err)
	}
}

func TestCancelAllExchangeOrders(t *testing.T) {
	if areTestAPIKeysSet() && !canManipulateRealOrders {
		t.Skip("API keys set, canManipulateRealOrders false, skipping test")
	}

	currencyPair := currency.NewPair(currency.LTC, currency.BTC)
	var orderCancellation = &order.Cancel{
		ID:            "1",
		WalletAddress: core.BitcoinDonationAddress,
		AccountID:     "1",
		Pair:          currencyPair,
	}

	resp, err := c.CancelAllOrders(orderCancellation)

	if !areTestAPIKeysSet() && err == nil {
		t.Error("Expecting an error when no keys are set")
	}
	if areTestAPIKeysSet() && err != nil {
		t.Errorf("Could not cancel orders: %v", err)
	}

	if len(resp.Status) > 0 {
		t.Errorf("%v orders failed to cancel", len(resp.Status))
	}
}

func TestModifyOrder(t *testing.T) {
	if areTestAPIKeysSet() && !canManipulateRealOrders {
		t.Skip("API keys set, canManipulateRealOrders false, skipping test")
	}
	_, err := c.ModifyOrder(&order.Modify{})
	if err == nil {
		t.Error("ModifyOrder() Expected error")
	}
}

func TestWithdraw(t *testing.T) {
	withdrawCryptoRequest := withdraw.Request{
		Amount:      -1,
		Currency:    currency.BTC,
		Description: "WITHDRAW IT ALL",
		Crypto: &withdraw.CryptoRequest{
			Address: core.BitcoinDonationAddress,
		},
	}

	if areTestAPIKeysSet() && !canManipulateRealOrders {
		t.Skip("API keys set, canManipulateRealOrders false, skipping test")
	}

	_, err := c.WithdrawCryptocurrencyFunds(&withdrawCryptoRequest)
	if !areTestAPIKeysSet() && err == nil {
		t.Error("Expecting an error when no keys are set")
	}
	if areTestAPIKeysSet() && err != nil {
		t.Errorf("Withdraw failed to be placed: %v", err)
	}
}

func TestWithdrawFiat(t *testing.T) {
	if areTestAPIKeysSet() && !canManipulateRealOrders {
		t.Skip("API keys set, canManipulateRealOrders false, skipping test")
	}

	var withdrawFiatRequest = withdraw.Request{
		Amount:   100,
		Currency: currency.USD,
		Fiat: &withdraw.FiatRequest{
			Bank: &banking.Account{
				BankName: "Federal Reserve Bank",
			},
		},
	}

	_, err := c.WithdrawFiatFunds(&withdrawFiatRequest)
	if !areTestAPIKeysSet() && err == nil {
		t.Error("Expecting an error when no keys are set")
	}
	if areTestAPIKeysSet() && err != nil {
		t.Errorf("Withdraw failed to be placed: %v", err)
	}
}

func TestWithdrawInternationalBank(t *testing.T) {
	if areTestAPIKeysSet() && !canManipulateRealOrders {
		t.Skip("API keys set, canManipulateRealOrders false, skipping test")
	}

	var withdrawFiatRequest = withdraw.Request{
		Amount:   100,
		Currency: currency.USD,
		Fiat: &withdraw.FiatRequest{
			Bank: &banking.Account{
				BankName: "Federal Reserve Bank",
			},
		},
	}

	_, err := c.WithdrawFiatFundsToInternationalBank(&withdrawFiatRequest)
	if !areTestAPIKeysSet() && err == nil {
		t.Error("Expecting an error when no keys are set")
	}
	if areTestAPIKeysSet() && err != nil {
		t.Errorf("Withdraw failed to be placed: %v", err)
	}
}

func TestGetDepositAddress(t *testing.T) {
	_, err := c.GetDepositAddress(currency.BTC, "")
	if err == nil {
		t.Error("GetDepositAddress() error", err)
	}
}

// TestWsAuth dials websocket, sends login request.
func TestWsAuth(t *testing.T) {
	if !c.Websocket.IsEnabled() && !c.API.AuthenticatedWebsocketSupport || !areTestAPIKeysSet() {
		t.Skip(wshandler.WebsocketNotEnabled)
	}
	c.WebsocketConn = &wshandler.WebsocketConnection{
		ExchangeName:         c.Name,
		URL:                  c.Websocket.GetWebsocketURL(),
		Verbose:              c.Verbose,
		ResponseMaxLimit:     exchange.DefaultWebsocketResponseMaxLimit,
		ResponseCheckTimeout: exchange.DefaultWebsocketResponseCheckTimeout,
	}
	var dialer websocket.Dialer
	err := c.WebsocketConn.Dial(&dialer, http.Header{})
	if err != nil {
		t.Fatal(err)
	}
	c.Websocket.DataHandler = sharedtestvalues.GetWebsocketInterfaceChannelOverride()
	c.Websocket.TrafficAlert = sharedtestvalues.GetWebsocketStructChannelOverride()
	go c.wsReadData()
	err = c.Subscribe(wshandler.WebsocketChannelSubscription{
		Channel:  "user",
		Currency: currency.NewPairFromString(testPair),
	})
	if err != nil {
		t.Error(err)
	}
	timer := time.NewTimer(sharedtestvalues.WebsocketResponseDefaultTimeout)
	select {
	case badResponse := <-c.Websocket.DataHandler:
		t.Error(badResponse)
	case <-timer.C:
	}
	timer.Stop()
}

func TestWsSubscribe(t *testing.T) {
	pressXToJSON := []byte(`{
		"type": "subscriptions",
		"channels": [
			{
				"name": "level2",
				"product_ids": [
					"ETH-USD",
					"ETH-EUR"
				]
			},
			{
				"name": "heartbeat",
				"product_ids": [
					"ETH-USD",
					"ETH-EUR"
				]
			},
			{
				"name": "ticker",
				"product_ids": [
					"ETH-USD",
					"ETH-EUR",
					"ETH-BTC"
				]
			}
		]
	}`)
	err := c.wsHandleData(pressXToJSON)
	if err != nil {
		t.Error(err)
	}
}

func TestWsHeartbeat(t *testing.T) {
	pressXToJSON := []byte(`{
		"type": "heartbeat",
		"sequence": 90,
		"last_trade_id": 20,
		"product_id": "BTC-USD",
		"time": "2014-11-07T08:19:28.464459Z"
	}`)
	err := c.wsHandleData(pressXToJSON)
	if err != nil {
		t.Error(err)
	}
}

func TestWsStatus(t *testing.T) {
	pressXToJSON := []byte(`{
    "type": "status",
    "products": [
        {
            "id": "BTC-USD",
            "base_currency": "BTC",
            "quote_currency": "USD",
            "base_min_size": "0.001",
            "base_max_size": "70",
            "base_increment": "0.00000001",
            "quote_increment": "0.01",
            "display_name": "BTC/USD",
            "status": "online",
            "status_message": null,
            "min_market_funds": "10",
            "max_market_funds": "1000000",
            "post_only": false,
            "limit_only": false,
            "cancel_only": false
        }
    ],
    "currencies": [
        {
            "id": "USD",
            "name": "United States Dollar",
            "min_size": "0.01000000",
            "status": "online",
            "status_message": null,
            "max_precision": "0.01",
            "convertible_to": ["USDC"], "details": {}
        },
        {
            "id": "USDC",
            "name": "USD Coin",
            "min_size": "0.00000100",
            "status": "online",
            "status_message": null,
            "max_precision": "0.000001",
            "convertible_to": ["USD"], "details": {}
        },
        {
            "id": "BTC",
            "name": "Bitcoin",
            "min_size": "0.00000001",
            "status": "online",
            "status_message": null,
            "max_precision": "0.00000001",
            "convertible_to": []
        }
    ]
}`)
	err := c.wsHandleData(pressXToJSON)
	if err != nil {
		t.Error(err)
	}
}

func TestWsTicker(t *testing.T) {
	pressXToJSON := []byte(`{
    "type": "ticker",
    "trade_id": 20153558,
    "sequence": 3262786978,
    "time": "2017-09-02T17:05:49.250000Z",
    "product_id": "BTC-USD",
    "price": "4388.01000000",
    "side": "buy", 
    "last_size": "0.03000000",
    "best_bid": "4388",
    "best_ask": "4388.01"
}`)
	err := c.wsHandleData(pressXToJSON)
	if err != nil {
		t.Error(err)
	}
}

func TestWsOrderbook(t *testing.T) {
	pressXToJSON := []byte(`{
    "type": "snapshot",
    "product_id": "BTC-USD",
    "bids": [["10101.10", "0.45054140"]],
    "asks": [["10102.55", "0.57753524"]]
}`)
	err := c.wsHandleData(pressXToJSON)
	if err != nil {
		t.Error(err)
	}

	pressXToJSON = []byte(`{
  "type": "l2update",
  "product_id": "BTC-USD",
  "time": "2019-08-14T20:42:27.265Z",
  "changes": [
    [
      "buy",
      "10101.80000000",
      "0.162567"
    ]
  ]
}`)
	err = c.wsHandleData(pressXToJSON)
	if err != nil {
		t.Error(err)
	}
}

func TestWsOrders(t *testing.T) {
	pressXToJSON := []byte(`{
    "type": "received",
    "time": "2014-11-07T08:19:27.028459Z",
    "product_id": "BTC-USD",
    "sequence": 10,
    "order_id": "d50ec984-77a8-460a-b958-66f114b0de9b",
    "size": "1.34",
    "price": "502.1",
    "side": "buy",
    "order_type": "limit"
}`)
	err := c.wsHandleData(pressXToJSON)
	if err != nil {
		t.Error(err)
	}

	pressXToJSON = []byte(`{
    "type": "received",
    "time": "2014-11-09T08:19:27.028459Z",
    "product_id": "BTC-USD",
    "sequence": 12,
    "order_id": "dddec984-77a8-460a-b958-66f114b0de9b",
    "funds": "3000.234",
    "side": "buy",
    "order_type": "market"
}`)
	err = c.wsHandleData(pressXToJSON)
	if err != nil {
		t.Error(err)
	}

	pressXToJSON = []byte(`{
    "type": "open",
    "time": "2014-11-07T08:19:27.028459Z",
    "product_id": "BTC-USD",
    "sequence": 10,
    "order_id": "d50ec984-77a8-460a-b958-66f114b0de9b",
    "price": "200.2",
    "remaining_size": "1.00",
    "side": "sell"
}`)
	err = c.wsHandleData(pressXToJSON)
	if err != nil {
		t.Error(err)
	}

	pressXToJSON = []byte(`{
    "type": "done",
    "time": "2014-11-07T08:19:27.028459Z",
    "product_id": "BTC-USD",
    "sequence": 10,
    "price": "200.2",
    "order_id": "d50ec984-77a8-460a-b958-66f114b0de9b",
    "reason": "filled", 
    "side": "sell",
    "remaining_size": "0"
}`)
	err = c.wsHandleData(pressXToJSON)
	if err != nil {
		t.Error(err)
	}

	pressXToJSON = []byte(`{
    "type": "match",
    "trade_id": 10,
    "sequence": 50,
    "maker_order_id": "ac928c66-ca53-498f-9c13-a110027a60e8",
    "taker_order_id": "132fb6ae-456b-4654-b4e0-d681ac05cea1",
    "time": "2014-11-07T08:19:27.028459Z",
    "product_id": "BTC-USD",
    "size": "5.23512",
    "price": "400.23",
    "side": "sell"
}`)
	err = c.wsHandleData(pressXToJSON)
	if err != nil {
		t.Error(err)
	}

	pressXToJSON = []byte(`{
    "type": "change",
    "time": "2014-11-07T08:19:27.028459Z",
    "sequence": 80,
    "order_id": "ac928c66-ca53-498f-9c13-a110027a60e8",
    "product_id": "BTC-USD",
    "new_size": "5.23512",
    "old_size": "12.234412",
    "price": "400.23",
    "side": "sell"
}`)
	err = c.wsHandleData(pressXToJSON)
	if err != nil {
		t.Error(err)
	}
	pressXToJSON = []byte(`{
    "type": "change",
    "time": "2014-11-07T08:19:27.028459Z",
    "sequence": 80,
    "order_id": "ac928c66-ca53-498f-9c13-a110027a60e8",
    "product_id": "BTC-USD",
    "new_funds": "5.23512",
    "old_funds": "12.234412",
    "price": "400.23",
    "side": "sell"
}`)
	err = c.wsHandleData(pressXToJSON)
	if err != nil {
		t.Error(err)
	}
	pressXToJSON = []byte(`{
  "type": "activate",
  "product_id": "BTC-USD",
  "timestamp": "1483736448.299000",
  "user_id": "12",
  "profile_id": "30000727-d308-cf50-7b1c-c06deb1934fc",
  "order_id": "7b52009b-64fd-0a2a-49e6-d8a939753077",
  "stop_type": "entry",
  "side": "buy",
  "stop_price": "80",
  "size": "2",
  "funds": "50",
  "taker_fee_rate": "0.0025",
  "private": true
}`)
	err = c.wsHandleData(pressXToJSON)
	if err != nil {
		t.Error(err)
	}
}

func TestStatusToStandardStatus(t *testing.T) {
	type TestCases struct {
		Case   string
		Result order.Status
	}
	testCases := []TestCases{
		{Case: "received", Result: order.New},
		{Case: "open", Result: order.Active},
		{Case: "done", Result: order.Filled},
		{Case: "match", Result: order.PartiallyFilled},
		{Case: "change", Result: order.Active},
		{Case: "activate", Result: order.Active},
		{Case: "LOL", Result: order.UnknownStatus},
	}
	for i := range testCases {
		result, _ := statusToStandardStatus(testCases[i].Case)
		if result != testCases[i].Result {
			t.Errorf("Exepcted: %v, received: %v", testCases[i].Result, result)
		}
	}
}<|MERGE_RESOLUTION|>--- conflicted
+++ resolved
@@ -88,20 +88,12 @@
 	}
 }
 
-<<<<<<< HEAD
-func TestCoinbasePro_GetHistoricCandlesEx(t *testing.T) {
-=======
 func TestCoinbasePro_GetHistoricCandlesExtended(t *testing.T) {
->>>>>>> 0ad03c48
 	start := time.Unix(1546300800, 0)
 	end := time.Unix(1577836799, 0)
 
 	p := currency.NewPair(currency.BTC, currency.USD)
-<<<<<<< HEAD
-	_, err := c.GetHistoricCandlesEx(p, asset.Spot, start, end, kline.OneDay)
-=======
 	_, err := c.GetHistoricCandlesExtended(p, asset.Spot, start, end, kline.OneDay)
->>>>>>> 0ad03c48
 	if err != nil {
 		t.Fatal(err)
 	}
