--- conflicted
+++ resolved
@@ -550,12 +550,8 @@
 		Currency:    currency.BTC,
 		Description: "WITHDRAW IT ALL",
 		Crypto: &withdraw.CryptoRequest{
-			Address: "1F5zVDgNjorJ51oGebSvNCrSAHpwGkUdDB",
-		},
-<<<<<<< HEAD
-=======
-		Address: core.BitcoinDonationAddress,
->>>>>>> 946eb604
+			Address: core.BitcoinDonationAddress,
+		},
 	}
 
 	if areTestAPIKeysSet() && !canManipulateRealOrders {
