--- conflicted
+++ resolved
@@ -450,23 +450,15 @@
 		}
 	}
 
-<<<<<<< HEAD
-	req := okgroup.GetSpotMarketDataRequest{
-=======
 	req := &okgroup.GetMarketDataRequest{
 		Asset:        a,
->>>>>>> 0ad03c48
 		Start:        start.UTC().Format(time.RFC3339),
 		End:          end.UTC().Format(time.RFC3339),
 		Granularity:  o.FormatExchangeKlineInterval(interval),
 		InstrumentID: o.FormatExchangeCurrency(pair, a).String(),
 	}
 
-<<<<<<< HEAD
-	candles, err := o.GetSpotMarketData(req)
-=======
 	candles, err := o.GetMarketData(req)
->>>>>>> 0ad03c48
 	if err != nil {
 		return kline.Item{}, err
 	}
@@ -483,11 +475,7 @@
 		tempCandle := kline.Candle{}
 		v, ok := t[0].(string)
 		if !ok {
-<<<<<<< HEAD
-			return kline.Item{}, errors.New("unexpected value receved")
-=======
 			return kline.Item{}, errors.New("unexpected value received")
->>>>>>> 0ad03c48
 		}
 		tempCandle.Time, err = time.Parse(time.RFC3339, v)
 		if err != nil {
@@ -521,13 +509,8 @@
 	return ret, nil
 }
 
-<<<<<<< HEAD
-// GetHistoricCandlesEx returns candles between a time period for a set time interval
-func (o *OKEX) GetHistoricCandlesEx(pair currency.Pair, a asset.Item, start, end time.Time, interval kline.Interval) (kline.Item, error) {
-=======
 // GetHistoricCandlesExtended returns candles between a time period for a set time interval
 func (o *OKEX) GetHistoricCandlesExtended(pair currency.Pair, a asset.Item, start, end time.Time, interval kline.Interval) (kline.Item, error) {
->>>>>>> 0ad03c48
 	if !o.KlineIntervalEnabled(interval) {
 		return kline.Item{}, kline.ErrorKline{
 			Interval: interval,
@@ -543,23 +526,15 @@
 
 	dates := kline.CalcDateRanges(start, end, interval, o.Features.Enabled.Kline.ResultLimit)
 	for x := range dates {
-<<<<<<< HEAD
-		req := okgroup.GetSpotMarketDataRequest{
-=======
 		req := &okgroup.GetMarketDataRequest{
 			Asset:        a,
->>>>>>> 0ad03c48
 			Start:        dates[x].Start.UTC().Format(time.RFC3339),
 			End:          dates[x].End.UTC().Format(time.RFC3339),
 			Granularity:  o.FormatExchangeKlineInterval(interval),
 			InstrumentID: o.FormatExchangeCurrency(pair, a).String(),
 		}
 
-<<<<<<< HEAD
-		candles, err := o.GetSpotMarketData(req)
-=======
 		candles, err := o.GetMarketData(req)
->>>>>>> 0ad03c48
 		if err != nil {
 			return kline.Item{}, err
 		}
