--- conflicted
+++ resolved
@@ -66,94 +66,6 @@
 	wsRequestMtx sync.Mutex
 }
 
-<<<<<<< HEAD
-=======
-// SetDefaults sets default values for the exchange
-func (h *HUOBIHADAX) SetDefaults() {
-	h.Name = "HuobiHadax"
-	h.Enabled = false
-	h.Fee = 0
-	h.Verbose = false
-	h.RESTPollingDelay = 10
-	h.APIWithdrawPermissions = exchange.AutoWithdrawCryptoWithSetup |
-		exchange.NoFiatWithdrawals
-	h.RequestCurrencyPairFormat.Delimiter = ""
-	h.RequestCurrencyPairFormat.Uppercase = false
-	h.ConfigCurrencyPairFormat.Delimiter = "-"
-	h.ConfigCurrencyPairFormat.Uppercase = true
-	h.AssetTypes = []string{ticker.Spot}
-	h.SupportsAutoPairUpdating = true
-	h.SupportsRESTTickerBatching = false
-	h.Requester = request.New(h.Name,
-		request.NewRateLimit(time.Second*10, huobihadaxAuthRate),
-		request.NewRateLimit(time.Second*10, huobihadaxUnauthRate),
-		common.NewHTTPClientWithTimeout(exchange.DefaultHTTPTimeout))
-	h.APIUrlDefault = huobihadaxAPIURL
-	h.APIUrl = h.APIUrlDefault
-	h.WebsocketInit()
-	h.Websocket.Functionality = exchange.WebsocketKlineSupported |
-		exchange.WebsocketTradeDataSupported |
-		exchange.WebsocketOrderbookSupported |
-		exchange.WebsocketSubscribeSupported |
-		exchange.WebsocketUnsubscribeSupported |
-		exchange.WebsocketAuthenticatedEndpointsSupported |
-		exchange.WebsocketAccountDataSupported
-}
-
-// Setup sets user configuration
-func (h *HUOBIHADAX) Setup(exch *config.ExchangeConfig) {
-	if !exch.Enabled {
-		h.SetEnabled(false)
-	} else {
-		h.Enabled = true
-		h.AuthenticatedAPISupport = exch.AuthenticatedAPISupport
-		h.AuthenticatedWebsocketAPISupport = exch.AuthenticatedWebsocketAPISupport
-		h.SetAPIKeys(exch.APIKey, exch.APISecret, "", false)
-		h.APIAuthPEMKeySupport = exch.APIAuthPEMKeySupport
-		h.APIAuthPEMKey = exch.APIAuthPEMKey
-		h.SetHTTPClientTimeout(exch.HTTPTimeout)
-		h.SetHTTPClientUserAgent(exch.HTTPUserAgent)
-		h.RESTPollingDelay = exch.RESTPollingDelay
-		h.Verbose = exch.Verbose
-		h.HTTPDebugging = exch.HTTPDebugging
-		h.BaseCurrencies = exch.BaseCurrencies
-		h.AvailablePairs = exch.AvailablePairs
-		h.EnabledPairs = exch.EnabledPairs
-		err := h.SetCurrencyPairFormat()
-		if err != nil {
-			log.Fatal(err)
-		}
-		err = h.SetAssetTypes()
-		if err != nil {
-			log.Fatal(err)
-		}
-		err = h.SetAutoPairDefaults()
-		if err != nil {
-			log.Fatal(err)
-		}
-		err = h.SetAPIURL(exch)
-		if err != nil {
-			log.Fatal(err)
-		}
-		err = h.SetClientProxyAddress(exch.ProxyAddress)
-		if err != nil {
-			log.Fatal(err)
-		}
-		err = h.WebsocketSetup(h.WsConnect,
-			h.Subscribe,
-			h.Unsubscribe,
-			exch.Name,
-			exch.Websocket,
-			exch.Verbose,
-			HuobiHadaxSocketIOAddress,
-			exch.WebsocketURL)
-		if err != nil {
-			log.Fatal(err)
-		}
-	}
-}
-
->>>>>>> 3a66e998
 // GetSpotKline returns kline data
 // KlinesRequestParams holds the Kline request params
 func (h *HUOBIHADAX) GetSpotKline(arg KlinesRequestParams) ([]KlineItem, error) {
