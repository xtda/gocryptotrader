package bitfinex

import (
	"log"
	"net/http"
	"os"
	"testing"
	"time"

	"github.com/gorilla/websocket"
	"github.com/thrasher-corp/gocryptotrader/config"
	"github.com/thrasher-corp/gocryptotrader/core"
	"github.com/thrasher-corp/gocryptotrader/currency"
	exchange "github.com/thrasher-corp/gocryptotrader/exchanges"
	"github.com/thrasher-corp/gocryptotrader/exchanges/asset"
	"github.com/thrasher-corp/gocryptotrader/exchanges/order"
	"github.com/thrasher-corp/gocryptotrader/exchanges/sharedtestvalues"
	"github.com/thrasher-corp/gocryptotrader/exchanges/websocket/wshandler"
	"github.com/thrasher-corp/gocryptotrader/management/banking"
	"github.com/thrasher-corp/gocryptotrader/management/withdraw"
)

// Please supply your own keys here to do better tests
const (
	apiKey                  = ""
	apiSecret               = ""
	canManipulateRealOrders = false
)

var b Bitfinex
var wsAuthExecuted bool

func TestMain(m *testing.M) {
	b.SetDefaults()
	cfg := config.GetConfig()
	err := cfg.LoadConfig("../../testdata/configtest.json", true)
	if err != nil {
		log.Fatal("Bitfinex load config error", err)
	}
	bfxConfig, err := cfg.GetExchangeConfig("Bitfinex")
	if err != nil {
		log.Fatal("Bitfinex Setup() init error")
	}
	err = b.Setup(bfxConfig)
	if err != nil {
		log.Fatal("Bitfinex setup error", err)
	}
	b.API.Credentials.Key = apiKey
	b.API.Credentials.Secret = apiSecret
	if !b.Enabled || b.API.AuthenticatedSupport ||
		b.Verbose || b.Websocket.IsEnabled() || len(b.BaseCurrencies) < 1 {
		log.Fatal("Bitfinex Setup values not set correctly")
	}

	if areTestAPIKeysSet() {
		b.API.AuthenticatedSupport = true
		b.API.AuthenticatedWebsocketSupport = true
	}
	os.Exit(m.Run())
}

func TestGetPlatformStatus(t *testing.T) {
	t.Parallel()
	result, err := b.GetPlatformStatus()
	if err != nil {
		t.Errorf("TestGetPlatformStatus error: %s", err)
	}

	if result != bitfinexOperativeMode && result != bitfinexMaintenanceMode {
		t.Errorf("TestGetPlatformStatus unexpected response code")
	}
}

func TestGetTickerBatch(t *testing.T) {
	t.Parallel()
	_, err := b.GetTickerBatch()
	if err != nil {
		t.Error(err)
	}
}

func TestGetTicker(t *testing.T) {
	t.Parallel()
	_, err := b.GetTicker("tBTCUSD")
	if err != nil {
		t.Error(err)
	}

	_, err = b.GetTicker("fUSD")
	if err != nil {
		t.Error(err)
	}
}

func TestGetTrades(t *testing.T) {
	t.Parallel()

	_, err := b.GetTrades("tBTCUSD", 5, 0, 0, false)
	if err != nil {
		t.Error(err)
	}
}

func TestGetOrderbook(t *testing.T) {
	t.Parallel()
	_, err := b.GetOrderbook("tBTCUSD", "R0", 1)
	if err != nil {
		t.Error(err)
	}

	_, err = b.GetOrderbook("fUSD", "R0", 1)
	if err != nil {
		t.Error(err)
	}

	_, err = b.GetOrderbook("tBTCUSD", "P0", 1)
	if err != nil {
		t.Error(err)
	}

	_, err = b.GetOrderbook("fUSD", "P0", 1)
	if err != nil {
		t.Error(err)
	}
}

func TestGetStats(t *testing.T) {
	t.Parallel()
	_, err := b.GetStats("btcusd")
	if err != nil {
		t.Error(err)
	}
}

func TestGetFundingBook(t *testing.T) {
	t.Parallel()
	_, err := b.GetFundingBook("usd")
	if err != nil {
		t.Error(err)
	}
}

func TestGetLends(t *testing.T) {
	t.Parallel()
	_, err := b.GetLends("usd", nil)
	if err != nil {
		t.Error(err)
	}
}

func TestGetCandles(t *testing.T) {
	t.Parallel()
	_, err := b.GetCandles("fUSD", "1m", 0, 0, 10, true, false)
	if err != nil {
		t.Fatal(err)
	}
}

func TestGetAccountFees(t *testing.T) {
	if !areTestAPIKeysSet() {
		t.SkipNow()
	}
	t.Parallel()

	_, err := b.UpdateAccountInfo()
	if err != nil {
		t.Error("GetAccountInfo error", err)
	}
}

func TestGetWithdrawalFee(t *testing.T) {
	if !areTestAPIKeysSet() {
		t.SkipNow()
	}
	t.Parallel()

	_, err := b.GetWithdrawalFees()
	if err != nil {
		t.Error("GetAccountInfo error", err)
	}
}

func TestGetAccountSummary(t *testing.T) {
	if !b.ValidateAPICredentials() {
		t.SkipNow()
	}
	t.Parallel()

	_, err := b.GetAccountSummary()
	if err == nil {
		t.Error("GetAccountSummary() Expected error")
	}
}

func TestNewDeposit(t *testing.T) {
	if !b.ValidateAPICredentials() {
		t.SkipNow()
	}
	t.Parallel()
	b.Verbose = true
	_, err := b.NewDeposit("blabla", "testwallet", 0)
	if err == nil {
		t.Error("NewDeposit() Expected error")
	}

	_, err = b.NewDeposit("bitcoin", "testwallet", 0)
	if err == nil {
		t.Error("NewDeposit() Expected error")
	}

	_, err = b.NewDeposit("bitcoin", "exchange", 0)
	if err != nil {
		t.Error(err)
	}
}

func TestGetKeyPermissions(t *testing.T) {
	if !b.ValidateAPICredentials() {
		t.SkipNow()
	}
	t.Parallel()

	_, err := b.GetKeyPermissions()
	if err != nil {
		t.Error(err)
	}
}

func TestGetMarginInfo(t *testing.T) {
	if !b.ValidateAPICredentials() {
		t.SkipNow()
	}
	t.Parallel()

	_, err := b.GetMarginInfo()
	if err != nil {
		t.Error(err)
	}
}

func TestGetAccountBalance(t *testing.T) {
	if !b.ValidateAPICredentials() {
		t.SkipNow()
	}
	t.Parallel()

	_, err := b.GetAccountBalance()
	if err != nil {
		t.Error(err)
	}
}

func TestGetAccountInfo(t *testing.T) {
	if !b.ValidateAPICredentials() {
		t.SkipNow()
	}
	t.Parallel()

	_, err := b.FetchAccountInfo()
	if err != nil {
		t.Error(err)
	}
}

func TestWalletTransfer(t *testing.T) {
	if !b.ValidateAPICredentials() {
		t.SkipNow()
	}
	t.Parallel()

	_, err := b.WalletTransfer(0.01, "btc", "bla", "bla")
	if err == nil {
		t.Error("error cannot be nil")
	}
}

func TestWithdrawCryptocurrency(t *testing.T) {
	if !b.ValidateAPICredentials() {
		t.SkipNow()
	}
	t.Parallel()

	_, err := b.WithdrawCryptocurrency("bad",
		"rEb8TK3gBgk5auZkwc6sHnwrGVJH8DuaLh",
		"102257461",
		1,
		currency.XRP)
	if err == nil {
		t.Error("error cannot be nil")
	}
}

func TestWithdrawFiat(t *testing.T) {
	t.Parallel()
	if areTestAPIKeysSet() && !canManipulateRealOrders {
		t.Skip("API keys set, canManipulateRealOrders false, skipping test")
	}

	var withdrawFiatRequest = withdraw.FiatRequest{
		GenericInfo: withdraw.GenericInfo{
			Amount:      1,
			Currency:    currency.USD,
			Description: "WITHDRAW IT ALL",
		},
		BankAccountName:          "Satoshi Nakamoto",
		BankAccountNumber:        "12345",
		BankAddress:              "123 Fake St",
		BankCity:                 "Tarry Town",
		BankCountry:              "Hyrule",
		BankName:                 "Federal Reserve Bank",
		WireCurrency:             currency.USD.String(),
		SwiftCode:                "Taylor",
		RequiresIntermediaryBank: false,
		IsExpressWire:            false,
	}

	_, err := b.WithdrawFIAT("wire", "exchange", &withdrawFiatRequest)
	if !areTestAPIKeysSet() && err == nil {
		t.Error("Expecting an error when no keys are set")
	}
	if areTestAPIKeysSet() && err != nil {
		t.Errorf("Withdraw failed to be placed: %v", err)
	}
}

func TestNewOrder(t *testing.T) {
	if !b.ValidateAPICredentials() {
		t.SkipNow()
	}
	t.Parallel()

	_, err := b.NewOrder("BTCUSD",
		order.Limit.Lower(),
		1,
		2,
		false,
		true)
	if err == nil {
		t.Error(err)
	}
}

func TestUpdateTicker(t *testing.T) {
	_, err := b.UpdateTicker(currency.NewPairFromString("BTCUSD"), asset.Spot)
	if err != nil {
		t.Error(err)
	}
}

func TestAppendOptionalDelimiter(t *testing.T) {
	t.Parallel()
	curr1 := currency.NewPairFromString("BTCUSD")
	b.appendOptionalDelimiter(&curr1)
	if curr1.Delimiter != "" {
		t.Errorf("Expected no delimiter, received %v", curr1.Delimiter)
	}
	curr2 := currency.NewPairFromString("DUSK:USD")
	curr2.Delimiter = ""
	b.appendOptionalDelimiter(&curr2)
	if curr2.Delimiter != ":" {
		t.Errorf("Expected \"-\" as a delimiter, received %v", curr2.Delimiter)
	}
}

func TestNewOrderMulti(t *testing.T) {
	if !b.ValidateAPICredentials() {
		t.SkipNow()
	}
	t.Parallel()

	newOrder := []PlaceOrder{
		{
			Symbol:   "BTCUSD",
			Amount:   1,
			Price:    1,
			Exchange: "bitfinex",
			Side:     order.Buy.Lower(),
			Type:     order.Limit.Lower(),
		},
	}

	_, err := b.NewOrderMulti(newOrder)
	if err == nil {
		t.Error("NewOrderMulti() Expected error")
	}
}

func TestCancelOrder(t *testing.T) {
	if !b.ValidateAPICredentials() {
		t.SkipNow()
	}
	t.Parallel()

	_, err := b.CancelExistingOrder(1337)
	if err == nil {
		t.Error("CancelExistingOrder() Expected error")
	}
}

func TestCancelMultipleOrders(t *testing.T) {
	if !b.ValidateAPICredentials() {
		t.SkipNow()
	}
	t.Parallel()

	_, err := b.CancelMultipleOrders([]int64{1337, 1336})
	if err == nil {
		t.Error("CancelMultipleOrders() Expected error")
	}
}

func TestCancelAllOrders(t *testing.T) {
	if !b.ValidateAPICredentials() {
		t.SkipNow()
	}
	t.Parallel()

	_, err := b.CancelAllExistingOrders()
	if err == nil {
		t.Error("CancelAllExistingOrders() Expected error")
	}
}

func TestReplaceOrder(t *testing.T) {
	if !b.ValidateAPICredentials() {
		t.SkipNow()
	}
	t.Parallel()

	_, err := b.ReplaceOrder(1337, "BTCUSD",
		1, 1, true, order.Limit.Lower(), false)
	if err == nil {
		t.Error("ReplaceOrder() Expected error")
	}
}

func TestGetOrderStatus(t *testing.T) {
	if !b.ValidateAPICredentials() {
		t.SkipNow()
	}
	t.Parallel()

	_, err := b.GetOrderStatus(1337)
	if err == nil {
		t.Error("GetOrderStatus() Expected error")
	}
}

func TestGetOpenOrders(t *testing.T) {
	if !b.ValidateAPICredentials() {
		t.SkipNow()
	}
	t.Parallel()

	_, err := b.GetOpenOrders()
	if err == nil {
		t.Error("GetOpenOrders() Expectederror")
	}
}

func TestGetActivePositions(t *testing.T) {
	if !b.ValidateAPICredentials() {
		t.SkipNow()
	}
	t.Parallel()

	_, err := b.GetActivePositions()
	if err == nil {
		t.Error("GetActivePositions() Expected error")
	}
}

func TestClaimPosition(t *testing.T) {
	if !b.ValidateAPICredentials() {
		t.SkipNow()
	}
	t.Parallel()

	_, err := b.ClaimPosition(1337)
	if err == nil {
		t.Error("ClaimPosition() Expected error")
	}
}

func TestGetBalanceHistory(t *testing.T) {
	if !b.ValidateAPICredentials() {
		t.SkipNow()
	}
	t.Parallel()

	_, err := b.GetBalanceHistory("USD", time.Time{}, time.Time{}, 1, "deposit")
	if err == nil {
		t.Error("GetBalanceHistory() Expected error")
	}
}

func TestGetMovementHistory(t *testing.T) {
	if !b.ValidateAPICredentials() {
		t.SkipNow()
	}
	t.Parallel()

	_, err := b.GetMovementHistory("USD", "bitcoin", time.Time{}, time.Time{}, 1)
	if err == nil {
		t.Error("GetMovementHistory() Expected error")
	}
}

func TestGetTradeHistory(t *testing.T) {
	if !b.ValidateAPICredentials() {
		t.SkipNow()
	}
	t.Parallel()

	_, err := b.GetTradeHistory("BTCUSD", time.Time{}, time.Time{}, 1, 0)
	if err == nil {
		t.Error("GetTradeHistory() Expected error")
	}
}

func TestNewOffer(t *testing.T) {
	if !b.ValidateAPICredentials() {
		t.SkipNow()
	}
	t.Parallel()

	_, err := b.NewOffer("BTC", 1, 1, 1, "loan")
	if err == nil {
		t.Error("NewOffer() Expected error")
	}
}

func TestCancelOffer(t *testing.T) {
	if !b.ValidateAPICredentials() {
		t.SkipNow()
	}
	t.Parallel()

	_, err := b.CancelOffer(1337)
	if err == nil {
		t.Error("CancelOffer() Expected error")
	}
}

func TestGetOfferStatus(t *testing.T) {
	if !b.ValidateAPICredentials() {
		t.SkipNow()
	}
	t.Parallel()

	_, err := b.GetOfferStatus(1337)
	if err == nil {
		t.Error("NewOffer() Expected error")
	}
}

func TestGetActiveCredits(t *testing.T) {
	if !b.ValidateAPICredentials() {
		t.SkipNow()
	}
	t.Parallel()

	_, err := b.GetActiveCredits()
	if err == nil {
		t.Error("GetActiveCredits() Expected error")
	}
}

func TestGetActiveOffers(t *testing.T) {
	if !b.ValidateAPICredentials() {
		t.SkipNow()
	}
	t.Parallel()

	_, err := b.GetActiveOffers()
	if err == nil {
		t.Error("GetActiveOffers() Expected error")
	}
}

func TestGetActiveMarginFunding(t *testing.T) {
	if !b.ValidateAPICredentials() {
		t.SkipNow()
	}
	t.Parallel()

	_, err := b.GetActiveMarginFunding()
	if err == nil {
		t.Error("GetActiveMarginFunding() Expected error")
	}
}

func TestGetUnusedMarginFunds(t *testing.T) {
	if !b.ValidateAPICredentials() {
		t.SkipNow()
	}
	t.Parallel()

	_, err := b.GetUnusedMarginFunds()
	if err == nil {
		t.Error("GetUnusedMarginFunds() Expected error")
	}
}

func TestGetMarginTotalTakenFunds(t *testing.T) {
	if !b.ValidateAPICredentials() {
		t.SkipNow()
	}
	t.Parallel()

	_, err := b.GetMarginTotalTakenFunds()
	if err == nil {
		t.Error("GetMarginTotalTakenFunds() Expected error")
	}
}

func TestCloseMarginFunding(t *testing.T) {
	if !b.ValidateAPICredentials() {
		t.SkipNow()
	}
	t.Parallel()

	_, err := b.CloseMarginFunding(1337)
	if err == nil {
		t.Error("CloseMarginFunding() Expected error")
	}
}

func setFeeBuilder() *exchange.FeeBuilder {
	return &exchange.FeeBuilder{
		Amount:        1,
		FeeType:       exchange.CryptocurrencyTradeFee,
		Pair:          currency.NewPair(currency.BTC, currency.LTC),
		PurchasePrice: 1,
	}
}

// TestGetFeeByTypeOfflineTradeFee logic test
func TestGetFeeByTypeOfflineTradeFee(t *testing.T) {
	var feeBuilder = setFeeBuilder()
	b.GetFeeByType(feeBuilder)
	if !areTestAPIKeysSet() {
		if feeBuilder.FeeType != exchange.OfflineTradeFee {
			t.Errorf("Expected %v, received %v", exchange.OfflineTradeFee, feeBuilder.FeeType)
		}
	} else {
		if feeBuilder.FeeType != exchange.CryptocurrencyTradeFee {
			t.Errorf("Expected %v, received %v", exchange.CryptocurrencyTradeFee, feeBuilder.FeeType)
		}
	}
}

func TestGetFee(t *testing.T) {
	var feeBuilder = setFeeBuilder()
	t.Parallel()

	if areTestAPIKeysSet() {
		// CryptocurrencyTradeFee Basic
		if resp, err := b.GetFee(feeBuilder); resp != float64(0.002) || err != nil {
			t.Error(err)
			t.Errorf("GetFee() error. Expected: %f, Received: %f", float64(0.002), resp)
		}

		// CryptocurrencyTradeFee High quantity
		feeBuilder = setFeeBuilder()
		feeBuilder.Amount = 1000
		feeBuilder.PurchasePrice = 1000
		if resp, err := b.GetFee(feeBuilder); resp != float64(2000) || err != nil {
			t.Errorf("GetFee() error. Expected: %f, Received: %f", float64(2000), resp)
			t.Error(err)
		}

		// CryptocurrencyTradeFee IsMaker
		feeBuilder = setFeeBuilder()
		feeBuilder.IsMaker = true
		if resp, err := b.GetFee(feeBuilder); resp != float64(0.001) || err != nil {
			t.Errorf("GetFee() error. Expected: %f, Received: %f", float64(0.001), resp)
			t.Error(err)
		}

		// CryptocurrencyTradeFee Negative purchase price
		feeBuilder = setFeeBuilder()
		feeBuilder.PurchasePrice = -1000
		if resp, err := b.GetFee(feeBuilder); resp != float64(0) || err != nil {
			t.Errorf("GetFee() error. Expected: %f, Received: %f", float64(0), resp)
			t.Error(err)
		}

		// CryptocurrencyWithdrawalFee Basic
		feeBuilder = setFeeBuilder()
		feeBuilder.FeeType = exchange.CryptocurrencyWithdrawalFee
		if resp, err := b.GetFee(feeBuilder); resp != float64(0.0004) || err != nil {
			t.Errorf("GetFee() error. Expected: %f, Received: %f", float64(0.0004), resp)
			t.Error(err)
		}
	}

	// CyptocurrencyDepositFee Basic
	feeBuilder = setFeeBuilder()
	feeBuilder.FeeType = exchange.CyptocurrencyDepositFee
	if resp, err := b.GetFee(feeBuilder); resp != float64(0) || err != nil {
		t.Errorf("GetFee() error. Expected: %f, Received: %f", float64(0), resp)
		t.Error(err)
	}

	// InternationalBankDepositFee Basic
	feeBuilder = setFeeBuilder()
	feeBuilder.FeeType = exchange.InternationalBankDepositFee
	feeBuilder.FiatCurrency = currency.HKD
	if resp, err := b.GetFee(feeBuilder); resp != float64(0.001) || err != nil {
		t.Errorf("GetFee() error. Expected: %f, Received: %f", float64(0.001), resp)
		t.Error(err)
	}

	// InternationalBankWithdrawalFee Basic
	feeBuilder = setFeeBuilder()
	feeBuilder.FeeType = exchange.InternationalBankWithdrawalFee
	feeBuilder.FiatCurrency = currency.HKD
	if resp, err := b.GetFee(feeBuilder); resp != float64(0.001) || err != nil {
		t.Errorf("GetFee() error. Expected: %f, Received: %f", float64(0.001), resp)
		t.Error(err)
	}
}

func TestFormatWithdrawPermissions(t *testing.T) {
	t.Parallel()
	expectedResult := exchange.AutoWithdrawCryptoWithAPIPermissionText + " & " + exchange.AutoWithdrawFiatWithAPIPermissionText
	withdrawPermissions := b.FormatWithdrawPermissions()
	if withdrawPermissions != expectedResult {
		t.Errorf("Expected: %s, Received: %s", expectedResult, withdrawPermissions)
	}
}

func TestGetActiveOrders(t *testing.T) {
	t.Parallel()
	var getOrdersRequest = order.GetOrdersRequest{
		OrderType: order.AnyType,
	}

	_, err := b.GetActiveOrders(&getOrdersRequest)
	if areTestAPIKeysSet() && err != nil {
		t.Errorf("Could not get open orders: %s", err)
	} else if !areTestAPIKeysSet() && err == nil {
		t.Error("Expecting an error when no keys are set")
	}
}

func TestGetOrderHistory(t *testing.T) {
	t.Parallel()
	var getOrdersRequest = order.GetOrdersRequest{
		OrderType: order.AnyType,
	}

	_, err := b.GetOrderHistory(&getOrdersRequest)
	if areTestAPIKeysSet() && err != nil {
		t.Errorf("Could not get order history: %s", err)
	} else if !areTestAPIKeysSet() && err == nil {
		t.Error("Expecting an error when no keys are set")
	}
}

// Any tests below this line have the ability to impact your orders on the exchange. Enable canManipulateRealOrders to run them
// ----------------------------------------------------------------------------------------------------------------------------
func areTestAPIKeysSet() bool {
	return b.ValidateAPICredentials()
}

func TestSubmitOrder(t *testing.T) {
	t.Parallel()
	if areTestAPIKeysSet() && !canManipulateRealOrders {
		t.Skip("API keys set, canManipulateRealOrders false, skipping test")
	}
	var orderSubmission = &order.Submit{
		Pair: currency.Pair{
			Delimiter: "_",
			Base:      currency.BTC,
			Quote:     currency.USD,
		},
		OrderSide: order.Buy,
		OrderType: order.Limit,
		Price:     1,
		Amount:    1,
		ClientID:  "meowOrder",
	}
	response, err := b.SubmitOrder(orderSubmission)

	if areTestAPIKeysSet() && err != nil {
		t.Errorf("Could not cancel orders: %v", err)
	}
	if areTestAPIKeysSet() && !response.IsOrderPlaced {
		t.Error("Order not placed")
	}
	if !areTestAPIKeysSet() && err == nil {
		t.Error("Expecting an error when no keys are set")
	}
}

func TestCancelExchangeOrder(t *testing.T) {
	t.Parallel()
	if areTestAPIKeysSet() && !canManipulateRealOrders {
		t.Skip("API keys set, canManipulateRealOrders false, skipping test")
	}

	currencyPair := currency.NewPair(currency.LTC, currency.BTC)
	var orderCancellation = &order.Cancel{
		OrderID:       "1",
		WalletAddress: core.BitcoinDonationAddress,
		AccountID:     "1",
		CurrencyPair:  currencyPair,
	}

	err := b.CancelOrder(orderCancellation)
	if !areTestAPIKeysSet() && err == nil {
		t.Error("Expecting an error when no keys are set")
	}
	if areTestAPIKeysSet() && err != nil {
		t.Errorf("Could not cancel orders: %v", err)
	}
}

func TestCancelAllExchangeOrdera(t *testing.T) {
	t.Parallel()
	if areTestAPIKeysSet() && !canManipulateRealOrders {
		t.Skip("API keys set, canManipulateRealOrders false, skipping test")
	}

	currencyPair := currency.NewPair(currency.LTC, currency.BTC)
	var orderCancellation = &order.Cancel{
		OrderID:       "1",
		WalletAddress: core.BitcoinDonationAddress,
		AccountID:     "1",
		CurrencyPair:  currencyPair,
	}

	resp, err := b.CancelAllOrders(orderCancellation)

	if !areTestAPIKeysSet() && err == nil {
		t.Error("Expecting an error when no keys are set")
	}
	if areTestAPIKeysSet() && err != nil {
		t.Errorf("Could not cancel orders: %v", err)
	}

	if len(resp.Status) > 0 {
		t.Errorf("%v orders failed to cancel", len(resp.Status))
	}
}

func TestModifyOrder(t *testing.T) {
	t.Parallel()
	if areTestAPIKeysSet() && !canManipulateRealOrders {
		t.Skip("API keys set, canManipulateRealOrders false, skipping test")
	}
	_, err := b.ModifyOrder(&order.Modify{})
	if err == nil {
		t.Error("ModifyOrder() Expected error")
	}
}

func TestWithdraw(t *testing.T) {
	t.Parallel()
	if areTestAPIKeysSet() && !canManipulateRealOrders {
		t.Skip("API keys set, canManipulateRealOrders false, skipping test")
	}

	withdrawCryptoRequest := withdraw.Request{
		Amount:      -1,
		Currency:    currency.BTC,
		Description: "WITHDRAW IT ALL",
		Crypto: &withdraw.CryptoRequest{
			Address: "1F5zVDgNjorJ51oGebSvNCrSAHpwGkUdDB",
		},
<<<<<<< HEAD
=======
		Address: core.BitcoinDonationAddress,
>>>>>>> 946eb604
	}

	_, err := b.WithdrawCryptocurrencyFunds(&withdrawCryptoRequest)
	if !areTestAPIKeysSet() && err == nil {
		t.Error("Expecting an error when no keys are set")
	}
	if areTestAPIKeysSet() && err != nil {
		t.Errorf("Withdraw failed to be placed: %v", err)
	}
}

<<<<<<< HEAD
func TestWithdrawFiat(t *testing.T) {
	t.Parallel()
	if areTestAPIKeysSet() && !canManipulateRealOrders {
		t.Skip("API keys set, canManipulateRealOrders false, skipping test")
	}

	var withdrawFiatRequest = withdraw.Request{
		Amount:      -1,
		Currency:    currency.USD,
		Description: "WITHDRAW IT ALL",
		Fiat: &withdraw.FiatRequest{
			Bank:                     &banking.Account{},
			WireCurrency:             currency.USD.String(),
			RequiresIntermediaryBank: false,
			IsExpressWire:            false,
		},
	}

	_, err := b.WithdrawFiatFunds(&withdrawFiatRequest)
	if !areTestAPIKeysSet() && err == nil {
		t.Error("Expecting an error when no keys are set")
	}
	if areTestAPIKeysSet() && err != nil {
		t.Errorf("Withdraw failed to be placed: %v", err)
	}
}

=======
>>>>>>> 946eb604
func TestWithdrawInternationalBank(t *testing.T) {
	t.Parallel()
	if areTestAPIKeysSet() && !canManipulateRealOrders {
		t.Skip("API keys set, canManipulateRealOrders false, skipping test")
	}

	var withdrawFiatRequest = withdraw.Request{
		Amount:      -1,
		Currency:    currency.BTC,
		Description: "WITHDRAW IT ALL",
		Fiat: &withdraw.FiatRequest{
			Bank:                          &banking.Account{},
			WireCurrency:                  currency.USD.String(),
			RequiresIntermediaryBank:      true,
			IsExpressWire:                 false,
			IntermediaryBankAccountNumber: 12345,
			IntermediaryBankAddress:       "123 Fake St",
			IntermediaryBankCity:          "Tarry Town",
			IntermediaryBankCountry:       "Hyrule",
			IntermediaryBankName:          "Federal Reserve Bank",
			IntermediarySwiftCode:         "Taylor",
		},
	}

	_, err := b.WithdrawFiatFundsToInternationalBank(&withdrawFiatRequest)
	if !areTestAPIKeysSet() && err == nil {
		t.Error("Expecting an error when no keys are set")
	}
	if areTestAPIKeysSet() && err != nil {
		t.Errorf("Withdraw failed to be placed: %v", err)
	}
}

func TestGetDepositAddress(t *testing.T) {
	t.Parallel()
	if areTestAPIKeysSet() {
		_, err := b.GetDepositAddress(currency.BTC, "deposit")
		if err != nil {
			t.Error("GetDepositAddress() error", err)
		}
	} else {
		_, err := b.GetDepositAddress(currency.BTC, "deposit")
		if err == nil {
			t.Error("GetDepositAddress() error cannot be nil")
		}
	}
}

func setupWs() {
	b.AuthenticatedWebsocketConn = &wshandler.WebsocketConnection{
		ExchangeName:         b.Name,
		URL:                  authenticatedBitfinexWebsocketEndpoint,
		Verbose:              b.Verbose,
		ResponseMaxLimit:     exchange.DefaultWebsocketResponseMaxLimit,
		ResponseCheckTimeout: exchange.DefaultWebsocketResponseCheckTimeout,
	}
	var dialer websocket.Dialer
	err := b.AuthenticatedWebsocketConn.Dial(&dialer, http.Header{})
	if err != nil {
		log.Fatal(err)
	}
	b.Websocket.DataHandler = sharedtestvalues.GetWebsocketInterfaceChannelOverride()
	b.Websocket.TrafficAlert = sharedtestvalues.GetWebsocketStructChannelOverride()
	go b.WsReadData(b.AuthenticatedWebsocketConn)
	go b.WsDataHandler()
}

// TestWsAuth dials websocket, sends login request.
func TestWsAuth(t *testing.T) {
	if !b.Websocket.IsEnabled() && !b.API.AuthenticatedWebsocketSupport || !areTestAPIKeysSet() {
		t.Skip("API keys not set, skipping")
	}
	runAuth(t)
}

func runAuth(t *testing.T) {
	setupWs()
	err := b.WsSendAuth()
	if err != nil {
		t.Error(err)
	}
	timer := time.NewTimer(sharedtestvalues.WebsocketResponseDefaultTimeout)
	select {
	case resp := <-b.Websocket.DataHandler:
		if logResponse, ok := resp.(map[string]interface{}); ok {
			if logResponse["event"] != "auth" && logResponse["status"] != "OK" {
				t.Error("expected successful login")
			}
		} else {
			t.Error("Unexpected response")
		}
	case <-timer.C:
		t.Error("Have not received a response")
	}
	timer.Stop()
	wsAuthExecuted = true
}

// TestWsPlaceOrder dials websocket, sends order request.
func TestWsPlaceOrder(t *testing.T) {
	if !b.Websocket.IsEnabled() && !b.API.AuthenticatedWebsocketSupport || !areTestAPIKeysSet() {
		t.Skip("API keys not set, skipping")
	}
	if !wsAuthExecuted {
		runAuth(t)
	}
	_, err := b.WsNewOrder(&WsNewOrderRequest{
		CustomID: 1337,
		Type:     order.Buy.String(),
		Symbol:   "tBTCUSD",
		Amount:   10,
		Price:    -10,
	})
	if err != nil {
		t.Error(err)
	}
}

// TestWsCancelOrder dials websocket, sends cancel request.
func TestWsCancelOrder(t *testing.T) {
	if !b.Websocket.IsEnabled() && !b.API.AuthenticatedWebsocketSupport || !areTestAPIKeysSet() {
		t.Skip("API keys not set, skipping")
	}
	if !wsAuthExecuted {
		runAuth(t)
	}
	err := b.WsCancelOrder(1234)
	if err != nil {
		t.Error(err)
	}
}

// TestWsCancelOrder dials websocket, sends modify request.
func TestWsUpdateOrder(t *testing.T) {
	if !b.Websocket.IsEnabled() && !b.API.AuthenticatedWebsocketSupport || !areTestAPIKeysSet() {
		t.Skip("API keys not set, skipping")
	}
	if !wsAuthExecuted {
		runAuth(t)
	}
	err := b.WsModifyOrder(&WsUpdateOrderRequest{
		OrderID: 1234,
		Price:   -111,
		Amount:  111,
	})
	if err != nil {
		t.Error(err)
	}
}

// TestWsCancelAllOrders dials websocket, sends cancel all request.
func TestWsCancelAllOrders(t *testing.T) {
	if !b.Websocket.IsEnabled() && !b.API.AuthenticatedWebsocketSupport || !areTestAPIKeysSet() {
		t.Skip("API keys not set, skipping")
	}
	if !wsAuthExecuted {
		runAuth(t)
	}
	err := b.WsCancelAllOrders()
	if err != nil {
		t.Error(err)
	}
}

// TestWsCancelAllOrders dials websocket, sends cancel all request.
func TestWsCancelMultiOrders(t *testing.T) {
	if !b.Websocket.IsEnabled() && !b.API.AuthenticatedWebsocketSupport || !areTestAPIKeysSet() {
		t.Skip("API keys not set, skipping")
	}
	if !wsAuthExecuted {
		runAuth(t)
	}
	err := b.WsCancelMultiOrders([]int64{1, 2, 3, 4})
	if err != nil {
		t.Error(err)
	}
}

// TestWsNewOffer dials websocket, sends new offer request.
func TestWsNewOffer(t *testing.T) {
	if !b.Websocket.IsEnabled() && !b.API.AuthenticatedWebsocketSupport || !areTestAPIKeysSet() {
		t.Skip("API keys not set, skipping")
	}
	if !wsAuthExecuted {
		runAuth(t)
	}
	err := b.WsNewOffer(&WsNewOfferRequest{
		Type:   order.Limit.String(),
		Symbol: "fBTC",
		Amount: -10,
		Rate:   10,
		Period: 30,
	})
	if err != nil {
		t.Error(err)
	}
	time.Sleep(time.Second)
}

// TestWsCancelOffer dials websocket, sends cancel offer request.
func TestWsCancelOffer(t *testing.T) {
	if !b.Websocket.IsEnabled() && !b.API.AuthenticatedWebsocketSupport || !areTestAPIKeysSet() {
		t.Skip("API keys not set, skipping")
	}
	if !wsAuthExecuted {
		runAuth(t)
	}
	err := b.WsCancelOffer(1234)
	if err != nil {
		t.Error(err)
	}
	time.Sleep(time.Second)
}

func TestConvertSymbolToDepositMethod(t *testing.T) {
	s, err := b.ConvertSymbolToDepositMethod(currency.BTC)
	if err != nil {
		log.Fatal(err)
	}
	if s != "bitcoin" {
		t.Errorf("expected bitcoin but received %s", s)
	}

	_, err = b.ConvertSymbolToDepositMethod(currency.NewCode("CATS!"))
	if err == nil {
		log.Fatal("error cannot be nil")
	}
}

func TestUpdateTradablePairs(t *testing.T) {
	err := b.UpdateTradablePairs(false)
	if err != nil {
		t.Error(err)
	}
}<|MERGE_RESOLUTION|>--- conflicted
+++ resolved
@@ -274,55 +274,6 @@
 	}
 }
 
-func TestWithdrawCryptocurrency(t *testing.T) {
-	if !b.ValidateAPICredentials() {
-		t.SkipNow()
-	}
-	t.Parallel()
-
-	_, err := b.WithdrawCryptocurrency("bad",
-		"rEb8TK3gBgk5auZkwc6sHnwrGVJH8DuaLh",
-		"102257461",
-		1,
-		currency.XRP)
-	if err == nil {
-		t.Error("error cannot be nil")
-	}
-}
-
-func TestWithdrawFiat(t *testing.T) {
-	t.Parallel()
-	if areTestAPIKeysSet() && !canManipulateRealOrders {
-		t.Skip("API keys set, canManipulateRealOrders false, skipping test")
-	}
-
-	var withdrawFiatRequest = withdraw.FiatRequest{
-		GenericInfo: withdraw.GenericInfo{
-			Amount:      1,
-			Currency:    currency.USD,
-			Description: "WITHDRAW IT ALL",
-		},
-		BankAccountName:          "Satoshi Nakamoto",
-		BankAccountNumber:        "12345",
-		BankAddress:              "123 Fake St",
-		BankCity:                 "Tarry Town",
-		BankCountry:              "Hyrule",
-		BankName:                 "Federal Reserve Bank",
-		WireCurrency:             currency.USD.String(),
-		SwiftCode:                "Taylor",
-		RequiresIntermediaryBank: false,
-		IsExpressWire:            false,
-	}
-
-	_, err := b.WithdrawFIAT("wire", "exchange", &withdrawFiatRequest)
-	if !areTestAPIKeysSet() && err == nil {
-		t.Error("Expecting an error when no keys are set")
-	}
-	if areTestAPIKeysSet() && err != nil {
-		t.Errorf("Withdraw failed to be placed: %v", err)
-	}
-}
-
 func TestNewOrder(t *testing.T) {
 	if !b.ValidateAPICredentials() {
 		t.SkipNow()
@@ -868,12 +819,8 @@
 		Currency:    currency.BTC,
 		Description: "WITHDRAW IT ALL",
 		Crypto: &withdraw.CryptoRequest{
-			Address: "1F5zVDgNjorJ51oGebSvNCrSAHpwGkUdDB",
+			Address: core.BitcoinDonationAddress,
 		},
-<<<<<<< HEAD
-=======
-		Address: core.BitcoinDonationAddress,
->>>>>>> 946eb604
 	}
 
 	_, err := b.WithdrawCryptocurrencyFunds(&withdrawCryptoRequest)
@@ -885,7 +832,6 @@
 	}
 }
 
-<<<<<<< HEAD
 func TestWithdrawFiat(t *testing.T) {
 	t.Parallel()
 	if areTestAPIKeysSet() && !canManipulateRealOrders {
@@ -913,8 +859,6 @@
 	}
 }
 
-=======
->>>>>>> 946eb604
 func TestWithdrawInternationalBank(t *testing.T) {
 	t.Parallel()
 	if areTestAPIKeysSet() && !canManipulateRealOrders {
