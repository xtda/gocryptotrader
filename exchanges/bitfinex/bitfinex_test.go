--- conflicted
+++ resolved
@@ -1227,15 +1227,9 @@
 }
 
 func TestGetHistoricCandlesExtended(t *testing.T) {
-<<<<<<< HEAD
-	currencyPair := currency.NewPairFromString("tTRXETH")
-	startTime := time.Now().Add(-time.Hour * 24)
-	_, err := b.GetHistoricCandlesExtended(currencyPair, asset.Spot, startTime, time.Now(), kline.OneMin)
-=======
 	currencyPair := currency.NewPairFromString("TBTCUSD")
 	startTime := time.Now().Add(-time.Hour * 24)
 	_, err := b.GetHistoricCandlesExtended(currencyPair, asset.Spot, startTime, time.Now(), kline.OneHour)
->>>>>>> fe17b184
 	if err != nil {
 		t.Fatal(err)
 	}
@@ -1247,26 +1241,6 @@
 }
 
 func TestFixCasing(t *testing.T) {
-<<<<<<< HEAD
-	ret := fixCasing(currency.NewPairFromString("TBTCUSD"), asset.Spot)
-	if ret != "tBTCUSD" {
-		t.Fatalf("unexpected result: %v", ret)
-	}
-
-	ret = fixCasing(currency.NewPairFromString("fBTCUSD"), asset.Margin)
-	if ret != "fBTCUSD" {
-		t.Fatalf("unexpected result: %v", ret)
-	}
-
-	ret = fixCasing(currency.NewPairFromString("BTCUSD"), asset.Spot)
-	if ret != "tBTCUSD" {
-		t.Fatalf("unexpected result: %v", ret)
-	}
-
-	ret = fixCasing(currency.NewPairFromString("FUNETH"), asset.Spot)
-	if ret != "tFUNETH" {
-		t.Fatalf("unexpected result: %v", ret)
-=======
 	ret := b.fixCasing(currency.NewPairFromString("BTCUSD"), asset.Spot)
 	if ret != "tBTCUSD" {
 		t.Errorf("unexpected result: %v", ret)
@@ -1290,7 +1264,6 @@
 	ret = b.fixCasing(currency.NewPairFromString("TNBUSD"), asset.Spot)
 	if ret != "tTNBUSD" {
 		t.Errorf("unexpected result: %v", ret)
->>>>>>> fe17b184
 	}
 }
 
