--- conflicted
+++ resolved
@@ -1,10 +1,6 @@
 package bitfinex
 
 import (
-<<<<<<< HEAD
-	"errors"
-=======
->>>>>>> 0ad03c48
 	"time"
 
 	"github.com/thrasher-corp/gocryptotrader/exchanges/order"
@@ -22,8 +18,6 @@
 
 // AcceptableMethods defines a map of currency codes to methods
 var AcceptableMethods = make(map[string]string)
-
-var errInvalidInterval = errors.New("invalid interval")
 
 // Ticker holds ticker information
 type Ticker struct {
