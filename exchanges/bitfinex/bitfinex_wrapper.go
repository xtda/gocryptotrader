--- conflicted
+++ resolved
@@ -823,11 +823,7 @@
 		return kline.Item{}, errors.New(kline.ErrRequestExceedsExchangeLimits)
 	}
 
-<<<<<<< HEAD
-	candles, err := b.GetCandles(fixCasing(pair), b.FormatExchangeKlineInterval(interval), start.Unix()*1000, end.Unix()*1000, 0, true, false)
-=======
 	candles, err := b.GetCandles(fixCasing(pair, a), b.FormatExchangeKlineInterval(interval), start.Unix()*1000, end.Unix()*1000, 0, true, false)
->>>>>>> 0ad03c48
 	if err != nil {
 		return kline.Item{}, err
 	}
@@ -851,21 +847,8 @@
 	return ret, nil
 }
 
-<<<<<<< HEAD
-func fixCasing(in currency.Pair) string {
-	runes := []rune(in.Upper().String())
-	if in.Upper().String()[0] == 'T' || in.Upper().String()[0] == 'F' {
-		runes[0] = unicode.ToLower(runes[0])
-	}
-	return string(runes)
-}
-
-// GetHistoricCandlesEx returns candles between a time period for a set time interval
-func (b *Bitfinex) GetHistoricCandlesEx(pair currency.Pair, a asset.Item, start, end time.Time, interval kline.Interval) (kline.Item, error) {
-=======
 // GetHistoricCandlesExtended returns candles between a time period for a set time interval
 func (b *Bitfinex) GetHistoricCandlesExtended(pair currency.Pair, a asset.Item, start, end time.Time, interval kline.Interval) (kline.Item, error) {
->>>>>>> 0ad03c48
 	if !b.KlineIntervalEnabled(interval) {
 		return kline.Item{}, kline.ErrorKline{
 			Interval: interval,
@@ -881,11 +864,7 @@
 
 	dates := kline.CalcDateRanges(start, end, interval, b.Features.Enabled.Kline.ResultLimit)
 	for x := range dates {
-<<<<<<< HEAD
-		candles, err := b.GetCandles(fixCasing(pair), b.FormatExchangeKlineInterval(interval),
-=======
 		candles, err := b.GetCandles(fixCasing(pair, a), b.FormatExchangeKlineInterval(interval),
->>>>>>> 0ad03c48
 			dates[x].Start.Unix()*1000, dates[x].End.Unix()*1000, 0, true, false)
 		if err != nil {
 			return kline.Item{}, err
@@ -903,8 +882,6 @@
 		}
 	}
 	return ret, nil
-<<<<<<< HEAD
-=======
 }
 
 func fixCasing(in currency.Pair, a asset.Item) string {
@@ -925,5 +902,4 @@
 	runes := []rune(in.Upper().String())
 	runes[0] = unicode.ToLower(runes[0])
 	return string(runes)
->>>>>>> 0ad03c48
 }