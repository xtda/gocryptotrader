--- conflicted
+++ resolved
@@ -328,30 +328,12 @@
 	}
 }
 
-<<<<<<< HEAD
-var snapshotloaded = make(map[currency.Pair]map[asset.Item]bool)
-
-=======
->>>>>>> 4f982dcd
 // ProcessOrderbook processes orderbook updates
 func (b *Bitmex) processOrderbook(data []OrderBookL2, action string, currencyPair currency.Pair, assetType asset.Item) error { // nolint: unparam
 	if len(data) < 1 {
 		return errors.New("bitmex_websocket.go error - no orderbook data")
 	}
 
-<<<<<<< HEAD
-	_, ok := snapshotloaded[currencyPair]
-	if !ok {
-		snapshotloaded[currencyPair] = make(map[asset.Item]bool)
-	}
-
-	_, ok = snapshotloaded[currencyPair][assetType]
-	if !ok {
-		snapshotloaded[currencyPair][assetType] = false
-	}
-
-=======
->>>>>>> 4f982dcd
 	switch action {
 	case bitmexActionInitialData:
 		var newOrderBook orderbook.Base
