--- conflicted
+++ resolved
@@ -682,11 +682,7 @@
 	start := time.Unix(1546300800, 0)
 	end := time.Unix(1577836799, 0)
 
-<<<<<<< HEAD
-	_, err := b.GetHistoricCandles(currencyPair, asset.Spot, start, end, kline.OneMin)
-=======
 	_, err := b.GetHistoricCandles(currencyPair, asset.Spot, start, end, kline.OneDay)
->>>>>>> fe17b184
 	if err != nil {
 		t.Fatal(err)
 	}
