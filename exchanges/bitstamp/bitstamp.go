--- conflicted
+++ resolved
@@ -586,11 +586,7 @@
 	v.Add("limit", limit)
 	v.Add("step", step)
 
-<<<<<<< HEAD
-	if start.After(end) {
-=======
 	if start.After(end) && !end.IsZero() {
->>>>>>> fe17b184
 		return resp, errors.New("start time cannot be after end time")
 	}
 	if !start.IsZero() {
