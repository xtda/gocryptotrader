--- conflicted
+++ resolved
@@ -8,22 +8,11 @@
 	"strings"
 	"time"
 
-<<<<<<< HEAD
-	"github.com/gorilla/websocket"
-	"github.com/thrasher-/gocryptotrader/common"
-	"github.com/thrasher-/gocryptotrader/currency"
-	exchange "github.com/thrasher-/gocryptotrader/exchanges"
-	log "github.com/thrasher-/gocryptotrader/logger"
-=======
 	"github.com/thrasher-corp/gocryptotrader/common"
-	"github.com/thrasher-corp/gocryptotrader/config"
 	"github.com/thrasher-corp/gocryptotrader/currency"
 	exchange "github.com/thrasher-corp/gocryptotrader/exchanges"
-	"github.com/thrasher-corp/gocryptotrader/exchanges/request"
-	"github.com/thrasher-corp/gocryptotrader/exchanges/ticker"
 	"github.com/thrasher-corp/gocryptotrader/exchanges/wshandler"
 	log "github.com/thrasher-corp/gocryptotrader/logger"
->>>>>>> 2078ba90
 )
 
 // BTSE is the overarching type across this package
@@ -52,97 +41,6 @@
 	btseFills         = "fills"
 )
 
-<<<<<<< HEAD
-=======
-// SetDefaults sets the basic defaults for BTSE
-func (b *BTSE) SetDefaults() {
-	b.Name = "BTSE"
-	b.Enabled = false
-	b.Verbose = false
-	b.RESTPollingDelay = 10
-	b.APIWithdrawPermissions = exchange.NoAPIWithdrawalMethods
-	b.RequestCurrencyPairFormat.Delimiter = "-"
-	b.RequestCurrencyPairFormat.Uppercase = true
-	b.ConfigCurrencyPairFormat.Delimiter = "-"
-	b.ConfigCurrencyPairFormat.Uppercase = true
-	b.AssetTypes = []string{ticker.Spot}
-	b.Requester = request.New(b.Name,
-		request.NewRateLimit(time.Second, 0),
-		request.NewRateLimit(time.Second, 0),
-		common.NewHTTPClientWithTimeout(exchange.DefaultHTTPTimeout))
-	b.APIUrlDefault = btseAPIURL
-	b.APIUrl = b.APIUrlDefault
-	b.SupportsAutoPairUpdating = true
-	b.SupportsRESTTickerBatching = false
-	b.Websocket = wshandler.New()
-	b.Websocket.Functionality = wshandler.WebsocketOrderbookSupported |
-		wshandler.WebsocketTickerSupported |
-		wshandler.WebsocketSubscribeSupported |
-		wshandler.WebsocketUnsubscribeSupported
-	b.WebsocketResponseMaxLimit = exchange.DefaultWebsocketResponseMaxLimit
-	b.WebsocketResponseCheckTimeout = exchange.DefaultWebsocketResponseCheckTimeout
-}
-
-// Setup takes in the supplied exchange configuration details and sets params
-func (b *BTSE) Setup(exch *config.ExchangeConfig) {
-	if !exch.Enabled {
-		b.SetEnabled(false)
-	} else {
-		b.Enabled = true
-		b.AuthenticatedAPISupport = exch.AuthenticatedAPISupport
-		b.SetAPIKeys(exch.APIKey, exch.APISecret, "", false)
-		b.SetHTTPClientTimeout(exch.HTTPTimeout)
-		b.SetHTTPClientUserAgent(exch.HTTPUserAgent)
-		b.RESTPollingDelay = exch.RESTPollingDelay
-		b.Verbose = exch.Verbose
-		b.Websocket.SetWsStatusAndConnection(exch.Websocket)
-		b.BaseCurrencies = exch.BaseCurrencies
-		b.AvailablePairs = exch.AvailablePairs
-		b.EnabledPairs = exch.EnabledPairs
-		err := b.SetCurrencyPairFormat()
-		if err != nil {
-			log.Fatal(err)
-		}
-		err = b.SetAssetTypes()
-		if err != nil {
-			log.Fatal(err)
-		}
-		err = b.SetAutoPairDefaults()
-		if err != nil {
-			log.Fatal(err)
-		}
-		err = b.SetAPIURL(exch)
-		if err != nil {
-			log.Fatal(err)
-		}
-		err = b.SetClientProxyAddress(exch.ProxyAddress)
-		if err != nil {
-			log.Fatal(err)
-		}
-		err = b.Websocket.Setup(b.WsConnect,
-			b.Subscribe,
-			b.Unsubscribe,
-			exch.Name,
-			exch.Websocket,
-			exch.Verbose,
-			btseWebsocket,
-			exch.WebsocketURL,
-			exch.AuthenticatedWebsocketAPISupport)
-		if err != nil {
-			log.Fatal(err)
-		}
-		b.WebsocketConn = &wshandler.WebsocketConnection{
-			ExchangeName:         b.Name,
-			URL:                  b.Websocket.GetWebsocketURL(),
-			ProxyURL:             b.Websocket.GetProxyAddress(),
-			Verbose:              b.Verbose,
-			ResponseCheckTimeout: exch.WebsocketResponseCheckTimeout,
-			ResponseMaxLimit:     exch.WebsocketResponseMaxLimit,
-		}
-	}
-}
-
->>>>>>> 2078ba90
 // GetMarkets returns a list of markets available on BTSE
 func (b *BTSE) GetMarkets() (*Markets, error) {
 	var m Markets
