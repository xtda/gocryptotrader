--- conflicted
+++ resolved
@@ -746,7 +746,24 @@
 	}
 }
 
-<<<<<<< HEAD
+func TestParseTime(t *testing.T) {
+	// Test REST example
+	r := convert.TimeFromUnixTimestampDecimal(1574846296.995313).UTC()
+	if r.Year() != 2019 ||
+		r.Month().String() != "November" ||
+		r.Day() != 27 {
+		t.Error("unexpected result")
+	}
+
+	// Test websocket example
+	r = convert.TimeFromUnixTimestampDecimal(1523887354.256974).UTC()
+	if r.Year() != 2018 ||
+		r.Month().String() != "April" ||
+		r.Day() != 16 {
+		t.Error("unexpected result")
+	}
+}
+
 func TestGetHistoricCandles(t *testing.T) {
 	currencyPair := currency.NewPairFromString("BTC_USDT")
 	startTime := time.Now().Add(-time.Hour * 6)
@@ -793,22 +810,5 @@
 				t.Fatalf("unexpected result return expected: %v received: %v", test.output, ret)
 			}
 		})
-=======
-func TestParseTime(t *testing.T) {
-	// Test REST example
-	r := convert.TimeFromUnixTimestampDecimal(1574846296.995313).UTC()
-	if r.Year() != 2019 ||
-		r.Month().String() != "November" ||
-		r.Day() != 27 {
-		t.Error("unexpected result")
-	}
-
-	// Test websocket example
-	r = convert.TimeFromUnixTimestampDecimal(1523887354.256974).UTC()
-	if r.Year() != 2018 ||
-		r.Month().String() != "April" ||
-		r.Day() != 16 {
-		t.Error("unexpected result")
->>>>>>> 8afee0b4
 	}
 }