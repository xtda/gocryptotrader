--- conflicted
+++ resolved
@@ -5,25 +5,18 @@
 	"fmt"
 	"net/http"
 	"regexp"
+	"strings"
 	"time"
 
 	"github.com/gorilla/websocket"
-<<<<<<< HEAD
-	"github.com/thrasher-/gocryptotrader/common"
-	"github.com/thrasher-/gocryptotrader/common/crypto"
-	"github.com/thrasher-/gocryptotrader/currency"
-	exchange "github.com/thrasher-/gocryptotrader/exchanges"
-	"github.com/thrasher-/gocryptotrader/exchanges/asset"
-	"github.com/thrasher-/gocryptotrader/exchanges/orderbook"
-	log "github.com/thrasher-/gocryptotrader/logger"
-=======
 	"github.com/thrasher-corp/gocryptotrader/common"
+	"github.com/thrasher-corp/gocryptotrader/common/crypto"
 	"github.com/thrasher-corp/gocryptotrader/currency"
 	exchange "github.com/thrasher-corp/gocryptotrader/exchanges"
+	"github.com/thrasher-corp/gocryptotrader/exchanges/asset"
 	"github.com/thrasher-corp/gocryptotrader/exchanges/orderbook"
 	"github.com/thrasher-corp/gocryptotrader/exchanges/wshandler"
 	log "github.com/thrasher-corp/gocryptotrader/logger"
->>>>>>> 2078ba90
 )
 
 const (
@@ -85,16 +78,7 @@
 				continue
 			}
 			switch {
-<<<<<<< HEAD
 			case strings.Contains(result.Channel, "markets"):
-				if !result.Success {
-					z.Websocket.DataHandler <- fmt.Errorf("zb_websocket.go error - unsuccessful market response %s", wsErrCodes[result.Code])
-					continue
-				}
-
-=======
-			case common.StringContains(result.Channel, "markets"):
->>>>>>> 2078ba90
 				var markets Markets
 				err := common.JSONDecode(result.Data, &markets)
 				if err != nil {
@@ -102,14 +86,8 @@
 					continue
 				}
 
-<<<<<<< HEAD
 			case strings.Contains(result.Channel, "ticker"):
 				cPair := strings.Split(result.Channel, "_")
-
-=======
-			case common.StringContains(result.Channel, "ticker"):
-				cPair := common.SplitStrings(result.Channel, "_")
->>>>>>> 2078ba90
 				var ticker WsTicker
 				err := common.JSONDecode(fixedJSON, &ticker)
 				if err != nil {
@@ -187,12 +165,8 @@
 					continue
 				}
 				t := trades.Data[len(trades.Data)-1]
-<<<<<<< HEAD
 
 				channelInfo := strings.Split(result.Channel, "_")
-=======
-				channelInfo := common.SplitStrings(result.Channel, "_")
->>>>>>> 2078ba90
 				cPair := currency.NewPairFromString(channelInfo[0])
 				z.Websocket.DataHandler <- wshandler.TradeData{
 					Timestamp:    time.Unix(0, t.Date),
@@ -204,89 +178,6 @@
 					Amount:       t.Amount,
 					Side:         t.TradeType,
 				}
-<<<<<<< HEAD
-			case strings.EqualFold(result.Channel, "addSubUser"):
-				var response WsRequestResponse
-				err := common.JSONDecode(fixedJSON, &response)
-				if err != nil {
-					z.Websocket.DataHandler <- err
-					continue
-				}
-				z.Websocket.DataHandler <- response
-			case strings.EqualFold(result.Channel, "getSubUserList"):
-				var response WsGetSubUserListResponse
-				err := common.JSONDecode(fixedJSON, &response)
-				if err != nil {
-					z.Websocket.DataHandler <- err
-					continue
-				}
-				z.Websocket.DataHandler <- response
-			case strings.EqualFold(result.Channel, "doTransferFunds"):
-				var response WsRequestResponse
-				err := common.JSONDecode(fixedJSON, &response)
-				if err != nil {
-					z.Websocket.DataHandler <- err
-					continue
-				}
-				z.Websocket.DataHandler <- response
-			case strings.EqualFold(result.Channel, "createSubUserKey"):
-				var response WsRequestResponse
-				err := common.JSONDecode(fixedJSON, &response)
-				if err != nil {
-					z.Websocket.DataHandler <- err
-					continue
-				}
-				z.Websocket.DataHandler <- response
-			case strings.Contains(result.Channel, "_order"):
-				var response WsSubmitOrderResponse
-				err := common.JSONDecode(fixedJSON, &response)
-				if err != nil {
-					z.Websocket.DataHandler <- err
-					continue
-				}
-				z.Websocket.DataHandler <- response
-			case strings.Contains(result.Channel, "_cancelorder"):
-				var response WsCancelOrderResponse
-				err := common.JSONDecode(fixedJSON, &response)
-				if err != nil {
-					z.Websocket.DataHandler <- err
-					continue
-				}
-				z.Websocket.DataHandler <- response
-			case strings.Contains(result.Channel, "_getorders"):
-				var response WsGetOrdersResponse
-				err := common.JSONDecode(fixedJSON, &response)
-				if err != nil {
-					z.Websocket.DataHandler <- err
-					continue
-				}
-				z.Websocket.DataHandler <- response
-			case strings.Contains(result.Channel, "_getorder"):
-				var response WsGetOrderResponse
-				err := common.JSONDecode(fixedJSON, &response)
-				if err != nil {
-					z.Websocket.DataHandler <- err
-					continue
-				}
-				z.Websocket.DataHandler <- response
-			case strings.Contains(result.Channel, "_getordersignoretradetype"):
-				var response WsGetOrdersIgnoreTradeTypeResponse
-				err := common.JSONDecode(fixedJSON, &response)
-				if err != nil {
-					z.Websocket.DataHandler <- err
-					continue
-				}
-				z.Websocket.DataHandler <- response
-			case strings.EqualFold(result.Channel, "getAccountInfo"):
-				var response WsGetAccountInfoResponse
-				err := common.JSONDecode(fixedJSON, &response)
-				if err != nil {
-					z.Websocket.DataHandler <- err
-					continue
-				}
-				z.Websocket.DataHandler <- response
-=======
->>>>>>> 2078ba90
 			default:
 				z.Websocket.DataHandler <- errors.New("zb_websocket.go error - unhandled websocket response")
 				continue
@@ -362,16 +253,12 @@
 func (z *ZB) wsGenerateSignature(request interface{}) string {
 	jsonResponse, err := common.JSONEncode(request)
 	if err != nil {
-		log.Error(err)
+		log.Error(log.ExchangeSys, err)
 		return ""
 	}
-<<<<<<< HEAD
-	if z.Verbose {
-		log.Debugf(log.ExchangeSys, "%v sending message to websocket %v", z.Name, string(json))
-=======
-	hmac := common.GetHMAC(common.HashMD5,
+	hmac := crypto.GetHMAC(crypto.HashMD5,
 		jsonResponse,
-		[]byte(common.Sha1ToHex(z.APISecret)))
+		[]byte(crypto.Sha1ToHex(z.API.Credentials.Secret)))
 	return fmt.Sprintf("%x", hmac)
 }
 
@@ -381,13 +268,12 @@
 	matchingResults := regexChecker.Find(json)
 	if matchingResults == nil {
 		return json
->>>>>>> 2078ba90
 	}
 	// Remove first quote character
-	capturedInvalidZBJSON := common.ReplaceString(string(matchingResults), "\"", "", 1)
+	capturedInvalidZBJSON := strings.Replace(string(matchingResults), "\"", "", 1)
 	// Remove last quote character
 	fixedJSON := capturedInvalidZBJSON[:len(capturedInvalidZBJSON)-1]
-	return []byte(common.ReplaceString(string(json), string(matchingResults), fixedJSON, 1))
+	return []byte(strings.Replace(string(json), string(matchingResults), fixedJSON, 1))
 }
 
 func (z *ZB) wsAddSubUser(username, password string) (*WsGetSubUserListResponse, error) {
@@ -401,12 +287,8 @@
 	}
 	request.Channel = "addSubUser"
 	request.Event = zWebsocketAddChannel
-<<<<<<< HEAD
-	request.Accesskey = z.API.Credentials.Key
-=======
-	request.Accesskey = z.APIKey
+	request.Accesskey = z.API.Credentials.Key
 	request.No = z.WebsocketConn.GenerateMessageID(true)
->>>>>>> 2078ba90
 	request.Sign = z.wsGenerateSignature(request)
 	resp, err := z.WebsocketConn.SendMessageReturnResponse(request.No, request)
 	if err != nil {
@@ -435,12 +317,8 @@
 	request := WsAuthenticatedRequest{}
 	request.Channel = "getSubUserList"
 	request.Event = zWebsocketAddChannel
-<<<<<<< HEAD
-	request.Accesskey = z.API.Credentials.Key
-=======
-	request.Accesskey = z.APIKey
+	request.Accesskey = z.API.Credentials.Key
 	request.No = z.WebsocketConn.GenerateMessageID(true)
->>>>>>> 2078ba90
 	request.Sign = z.wsGenerateSignature(request)
 
 	resp, err := z.WebsocketConn.SendMessageReturnResponse(request.No, request)
@@ -509,29 +387,6 @@
 
 	resp, err := z.WebsocketConn.SendMessageReturnResponse(request.No, request)
 	if err != nil {
-<<<<<<< HEAD
-		log.Error(log.ExchangeSys, err)
-	}
-	hmac := crypto.GetHMAC(crypto.HashMD5,
-		jsonResponse,
-		[]byte(crypto.Sha1ToHex(z.API.Credentials.Secret)))
-	return fmt.Sprintf("%x", hmac)
-
-}
-
-func (z *ZB) wsFixInvalidJSON(json []byte) []byte {
-	invalidZbJSONRegex := `(\"\[|\"\{)(.*)(\]\"|\}\")`
-	regexChecker := regexp.MustCompile(invalidZbJSONRegex)
-	matchingResults := regexChecker.Find(json)
-	if matchingResults == nil {
-		return json
-	}
-	// Remove first quote character
-	capturedInvalidZBJSON := strings.Replace(string(matchingResults), "\"", "", 1)
-	// Remove last quote character
-	fixedJSON := capturedInvalidZBJSON[:len(capturedInvalidZBJSON)-1]
-	return []byte(strings.Replace(string(json), string(matchingResults), fixedJSON, 1))
-=======
 		return nil, err
 	}
 	var response WsRequestResponse
@@ -543,7 +398,6 @@
 		return &response, fmt.Errorf("%v request failed, message: %v, error code: %v", z.Name, response.Message, wsErrCodes[response.Code])
 	}
 	return &response, nil
->>>>>>> 2078ba90
 }
 
 func (z *ZB) wsSubmitOrder(pair currency.Pair, amount, price float64, tradeType int64) (*WsSubmitOrderResponse, error) {
@@ -696,13 +550,8 @@
 	request := WsAuthenticatedRequest{
 		Channel:   "getaccountinfo",
 		Event:     zWebsocketAddChannel,
-<<<<<<< HEAD
 		Accesskey: z.API.Credentials.Key,
-		No:        fmt.Sprintf("%v", time.Now().Unix()),
-=======
-		Accesskey: z.APIKey,
 		No:        z.WebsocketConn.GenerateMessageID(true),
->>>>>>> 2078ba90
 	}
 	request.Sign = z.wsGenerateSignature(request)
 
