--- conflicted
+++ resolved
@@ -15,14 +15,7 @@
 	"github.com/thrasher-corp/gocryptotrader/common/crypto"
 	"github.com/thrasher-corp/gocryptotrader/currency"
 	exchange "github.com/thrasher-corp/gocryptotrader/exchanges"
-<<<<<<< HEAD
-	"github.com/thrasher-corp/gocryptotrader/exchanges/wshandler"
-=======
-	"github.com/thrasher-corp/gocryptotrader/exchanges/request"
-	"github.com/thrasher-corp/gocryptotrader/exchanges/ticker"
 	"github.com/thrasher-corp/gocryptotrader/exchanges/websocket/wshandler"
-	log "github.com/thrasher-corp/gocryptotrader/logger"
->>>>>>> 4f982dcd
 )
 
 const (
@@ -55,118 +48,6 @@
 	exchange.Base
 }
 
-<<<<<<< HEAD
-=======
-// SetDefaults sets default values for the exchange
-func (z *ZB) SetDefaults() {
-	z.Name = "ZB"
-	z.Enabled = false
-	z.Fee = 0
-	z.Verbose = false
-	z.RESTPollingDelay = 10
-	z.APIWithdrawPermissions = exchange.AutoWithdrawCrypto |
-		exchange.NoFiatWithdrawals
-	z.RequestCurrencyPairFormat.Delimiter = "_"
-	z.RequestCurrencyPairFormat.Uppercase = false
-	z.ConfigCurrencyPairFormat.Delimiter = "_"
-	z.ConfigCurrencyPairFormat.Uppercase = true
-	z.AssetTypes = []string{ticker.Spot}
-	z.SupportsAutoPairUpdating = true
-	z.SupportsRESTTickerBatching = true
-	z.Requester = request.New(z.Name,
-		request.NewRateLimit(time.Second*10, zbAuthRate),
-		request.NewRateLimit(time.Second*10, zbUnauthRate),
-		common.NewHTTPClientWithTimeout(exchange.DefaultHTTPTimeout))
-	z.APIUrlDefault = zbTradeURL
-	z.APIUrl = z.APIUrlDefault
-	z.APIUrlSecondaryDefault = zbMarketURL
-	z.APIUrlSecondary = z.APIUrlSecondaryDefault
-	z.Websocket = wshandler.New()
-	z.Websocket.Functionality = wshandler.WebsocketTickerSupported |
-		wshandler.WebsocketOrderbookSupported |
-		wshandler.WebsocketTradeDataSupported |
-		wshandler.WebsocketSubscribeSupported |
-		wshandler.WebsocketAuthenticatedEndpointsSupported |
-		wshandler.WebsocketAccountDataSupported |
-		wshandler.WebsocketCancelOrderSupported |
-		wshandler.WebsocketSubmitOrderSupported |
-		wshandler.WebsocketMessageCorrelationSupported
-	z.WebsocketResponseMaxLimit = exchange.DefaultWebsocketResponseMaxLimit
-	z.WebsocketResponseCheckTimeout = exchange.DefaultWebsocketResponseCheckTimeout
-	z.WebsocketOrderbookBufferLimit = exchange.DefaultWebsocketOrderbookBufferLimit
-}
-
-// Setup sets user configuration
-func (z *ZB) Setup(exch *config.ExchangeConfig) {
-	if !exch.Enabled {
-		z.SetEnabled(false)
-	} else {
-		z.Enabled = true
-		z.AuthenticatedAPISupport = exch.AuthenticatedAPISupport
-		z.AuthenticatedWebsocketAPISupport = exch.AuthenticatedWebsocketAPISupport
-		z.SetAPIKeys(exch.APIKey, exch.APISecret, "", false)
-		z.APIAuthPEMKey = exch.APIAuthPEMKey
-		z.SetHTTPClientTimeout(exch.HTTPTimeout)
-		z.SetHTTPClientUserAgent(exch.HTTPUserAgent)
-		z.RESTPollingDelay = exch.RESTPollingDelay
-		z.Verbose = exch.Verbose
-		z.HTTPDebugging = exch.HTTPDebugging
-		z.Websocket.SetWsStatusAndConnection(exch.Websocket)
-		z.BaseCurrencies = exch.BaseCurrencies
-		z.AvailablePairs = exch.AvailablePairs
-		z.EnabledPairs = exch.EnabledPairs
-		err := z.SetCurrencyPairFormat()
-		if err != nil {
-			log.Fatal(err)
-		}
-		err = z.SetAssetTypes()
-		if err != nil {
-			log.Fatal(err)
-		}
-		err = z.SetAutoPairDefaults()
-		if err != nil {
-			log.Fatal(err)
-		}
-		err = z.SetAPIURL(exch)
-		if err != nil {
-			log.Fatal(err)
-		}
-		err = z.SetClientProxyAddress(exch.ProxyAddress)
-		if err != nil {
-			log.Fatal(err)
-		}
-		err = z.Websocket.Setup(z.WsConnect,
-			z.Subscribe,
-			nil,
-			exch.Name,
-			exch.Websocket,
-			exch.Verbose,
-			zbWebsocketAPI,
-			exch.WebsocketURL,
-			exch.AuthenticatedWebsocketAPISupport)
-		if err != nil {
-			log.Fatal(err)
-		}
-		z.WebsocketConn = &wshandler.WebsocketConnection{
-			ExchangeName:         z.Name,
-			URL:                  z.Websocket.GetWebsocketURL(),
-			ProxyURL:             z.Websocket.GetProxyAddress(),
-			Verbose:              z.Verbose,
-			RateLimit:            zbWebsocketRateLimit,
-			ResponseCheckTimeout: exch.WebsocketResponseCheckTimeout,
-			ResponseMaxLimit:     exch.WebsocketResponseMaxLimit,
-		}
-		z.Websocket.Orderbook.Setup(
-			exch.WebsocketOrderbookBufferLimit,
-			false,
-			false,
-			false,
-			false,
-			exch.Name)
-	}
-}
-
->>>>>>> 4f982dcd
 // SpotNewOrder submits an order to ZB
 func (z *ZB) SpotNewOrder(arg SpotNewOrderRequestParams) (int64, error) {
 	var result SpotNewOrderResponse
